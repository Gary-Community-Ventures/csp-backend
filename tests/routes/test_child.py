--- conflicted
+++ resolved
@@ -62,10 +62,6 @@
             care_month_allocation_id=allocation.id,
             provider_google_sheets_id=1,
             date=date.today() + timedelta(days=7),  # Set date to a week in the future
-<<<<<<< HEAD
-            locked_date=datetime.now(timezone.utc) + timedelta(days=20),
-=======
->>>>>>> 10290999
             type="Full Day",
             amount_cents=6000,
             last_submitted_at=None,
@@ -77,10 +73,6 @@
             care_month_allocation_id=allocation.id,
             provider_google_sheets_id=1,
             date=date.today() + timedelta(days=1),  # Set date to tomorrow
-<<<<<<< HEAD
-            locked_date=datetime.now(timezone.utc) + timedelta(days=20),
-=======
->>>>>>> 10290999
             type="Half Day",
             amount_cents=4000,
             last_submitted_at=datetime.now(timezone.utc) - timedelta(days=5),  # Submitted 5 days ago
@@ -95,10 +87,6 @@
             care_month_allocation_id=allocation.id,
             provider_google_sheets_id=1,
             date=date.today() + timedelta(days=2),  # Set date to two days from now
-<<<<<<< HEAD
-            locked_date=datetime.now(timezone.utc) + timedelta(days=20),
-=======
->>>>>>> 10290999
             type="Full Day",
             amount_cents=6000,
             last_submitted_at=datetime.now(timezone.utc) - timedelta(days=10),  # Submitted 10 days ago
@@ -126,10 +114,6 @@
             care_month_allocation_id=allocation.id,
             provider_google_sheets_id=1,
             date=date.today() + timedelta(days=3),  # Set date to three days from now
-<<<<<<< HEAD
-            locked_date=datetime.now(timezone.utc) + timedelta(days=20),
-=======
->>>>>>> 10290999
             type="Full Day",
             amount_cents=6000,
             deleted_at=datetime.now(timezone.utc),
@@ -384,11 +368,7 @@
     current_monday = today - timedelta(days=today.weekday())
     current_monday_eod = datetime.combine(current_monday, time(23, 59, 59), tzinfo=business_tz)
 
-<<<<<<< HEAD
-    if datetime.now(timezone.utc) > current_monday_eod.replace(tzinfo=timezone.utc):
-=======
     if now_business > current_monday_eod:
->>>>>>> 10290999
         expected_locked_until_date = current_monday + timedelta(days=6)  # Sunday of current week
     else:
         expected_locked_until_date = current_monday - timedelta(days=1)  # Sunday of previous week
