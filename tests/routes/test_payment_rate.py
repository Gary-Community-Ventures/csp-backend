--- conflicted
+++ resolved
@@ -7,11 +7,7 @@
 @pytest.fixture
 def seed_db(app):
     with app.app_context():
-<<<<<<< HEAD
-        # Create a PaymentRate for testing (using valid values within MIN_RATE and MAX_RATE)
-=======
         # Create a PaymentRate for testing (using valid values within MIN_PAYMENT_RATE and MAX_PAYMENT_RATE)
->>>>>>> 40bb81a7
         payment_rate = PaymentRate(
             google_sheets_provider_id="1",
             google_sheets_child_id="1",
@@ -29,10 +25,7 @@
 def mock_auth_and_helpers(mocker, request, app):
     # Mock _authenticate_request directly to bypass Clerk client check
     # Determine which type of auth to use based on test name
-<<<<<<< HEAD
-=======
     mocker.patch("app.routes.payment_rate.send_new_payment_rate_email", return_value=True)
->>>>>>> 40bb81a7
     if "get_payment_rate" in request.node.name:
         # Family auth for GET endpoints
         mock_request_state = mocker.Mock()
@@ -158,11 +151,7 @@
 
 
 def test_create_payment_rate_invalid_values(client):
-<<<<<<< HEAD
-    # Test with half_day_rate_cents = 0 (less than MIN_RATE of 100)
-=======
     # Test with half_day_rate_cents = 0 (less than MIN_PAYMENT_RATE of 100)
->>>>>>> 40bb81a7
     response = client.post(
         "/payment-rates/3",
         json={
