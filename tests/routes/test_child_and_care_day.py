<<<<<<< HEAD
from datetime import date, datetime, timedelta, timezone
=======
from datetime import date, timedelta
>>>>>>> 10290999

import pytest

from app.enums.care_day_type import CareDayType
from app.extensions import db
from app.models import AllocatedCareDay, MonthAllocation, PaymentRate


@pytest.fixture
def seed_db(app):
    with app.app_context():
        # Create a PaymentRate for testing
        payment_rate = PaymentRate(
            google_sheets_provider_id="1",
            google_sheets_child_id="1",
            full_day_rate_cents=60000,
            half_day_rate_cents=40000,
        )
        payment_rate_2 = PaymentRate(
            google_sheets_provider_id="2",
            google_sheets_child_id="1",
            full_day_rate_cents=60000,
            half_day_rate_cents=40000,
        )
        db.session.add(payment_rate)
        db.session.add(payment_rate_2)

        # Create a MonthAllocation for testing
        allocation = MonthAllocation(
            date=date.today().replace(day=1),
            allocation_cents=1000000,
            google_sheets_child_id="1",
        )
        db.session.add(allocation)
        db.session.commit()

        # Create a care day that is new (never submitted)
        care_day_new = AllocatedCareDay(
            care_month_allocation_id=allocation.id,
            provider_google_sheets_id="1",
            date=date.today() + timedelta(days=7),  # Set date to a week in the future
<<<<<<< HEAD
            locked_date=datetime.now(timezone.utc) + timedelta(days=20),
=======
>>>>>>> 10290999
            type=CareDayType.FULL_DAY,
            amount_cents=payment_rate.full_day_rate_cents,
            last_submitted_at=None,
        )
        db.session.add(care_day_new)
        db.session.commit()

        yield allocation, care_day_new, payment_rate, payment_rate_2


# Mock the authentication for all tests in this file
@pytest.fixture(autouse=True)
def mock_authentication(mocker):
    mock_request_state = mocker.Mock()
    mock_request_state.is_signed_in = True
    mock_request_state.payload = {"data": {"types": ["family"], "family_id": 1}}
    mocker.patch("app.auth.decorators._authenticate_request", return_value=mock_request_state)


def test_create_care_day_duplicate_date_different_provider(client, seed_db):
    allocation, care_day_new, _, payment_rate = seed_db
    # Care day with ID 1 already exists for provider 1
    response = client.post(
        "/care-days",
        json={
            "allocation_id": allocation.id,
            "provider_id": "2",  # Different provider
            "date": care_day_new.date.isoformat(),
            "type": CareDayType.FULL_DAY.value,
        },
    )
    assert response.status_code == 201
    assert response.json["amount_cents"] == payment_rate.full_day_rate_cents


def test_create_care_day_duplicate_date_same_provider(client, seed_db):
    allocation, care_day_new, _, _ = seed_db
    # Care day with ID 1 already exists for provider 1
    response = client.post(
        "/care-days",
        json={
            "allocation_id": allocation.id,
            "provider_id": "1",  # Same provider
            "date": care_day_new.date.isoformat(),
            "type": CareDayType.FULL_DAY.value,
        },
    )
    assert response.status_code == 400
    assert "Care day already exists for this date" in response.json["error"]


def test_get_month_allocation_no_provider_id(client, seed_db):
    allocation, _, _, _ = seed_db
    response = client.get(
        f"/child/{allocation.google_sheets_child_id}/allocation/{allocation.date.month}/{allocation.date.year}"
    )
    assert response.status_code == 200
    assert len(response.json["care_days"]) == 1<|MERGE_RESOLUTION|>--- conflicted
+++ resolved
@@ -1,8 +1,4 @@
-<<<<<<< HEAD
-from datetime import date, datetime, timedelta, timezone
-=======
 from datetime import date, timedelta
->>>>>>> 10290999
 
 import pytest
 
@@ -44,10 +40,6 @@
             care_month_allocation_id=allocation.id,
             provider_google_sheets_id="1",
             date=date.today() + timedelta(days=7),  # Set date to a week in the future
-<<<<<<< HEAD
-            locked_date=datetime.now(timezone.utc) + timedelta(days=20),
-=======
->>>>>>> 10290999
             type=CareDayType.FULL_DAY,
             amount_cents=payment_rate.full_day_rate_cents,
             last_submitted_at=None,
