--- conflicted
+++ resolved
@@ -1,9 +1,5 @@
 format:
 	black --line-length 120 .
-<<<<<<< HEAD
-test:
-	docker-compose -f docker-compose.yml -f docker-compose.test.yml run --rm backend pytest
-=======
 build:
 	docker compose up --build -d
 logs:
@@ -12,4 +8,5 @@
 	docker compose up
 down:
 	docker compose down
->>>>>>> 79be5de8
+test:
+	docker-compose -f docker-compose.yml -f docker-compose.test.yml run --rm backend pytest