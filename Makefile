GOALS := $(MAKECMDGOALS)
TARGET := $(firstword $(GOALS))
ARGS := $(wordlist 2,$(words $(GOALS)),$(GOALS))
.PHONY: format build logs run down exec db

format:
	black --line-length 120 . $(ARGS)
build:
	docker compose up --build -d $(ARGS)
logs:
	docker compose logs -f backend --no-log-prefix $(ARGS)
run:
	docker compose up $(ARGS)
down:
<<<<<<< HEAD
	docker compose down
test:
	docker-compose -f docker-compose.yml -f docker-compose.test.yml run --rm backend pytest
=======
	docker compose down $(ARGS)
exec:
	docker compose exec backend $(ARGS)
db:
	docker compose exec backend flask db $(ARGS)
db-shell:
	docker compose exec postgres psql -U dev -d myapp $(ARGS)
%:
	@# Do nothing
>>>>>>> e4c8c8e0
<|MERGE_RESOLUTION|>--- conflicted
+++ resolved
@@ -12,12 +12,9 @@
 run:
 	docker compose up $(ARGS)
 down:
-<<<<<<< HEAD
-	docker compose down
+	docker compose down $(ARGS)
 test:
-	docker-compose -f docker-compose.yml -f docker-compose.test.yml run --rm backend pytest
-=======
-	docker compose down $(ARGS)
+	docker-compose -f docker-compose.yml -f docker-compose.test.yml run --rm backend pytest $(ARGS)
 exec:
 	docker compose exec backend $(ARGS)
 db:
@@ -25,5 +22,4 @@
 db-shell:
 	docker compose exec postgres psql -U dev -d myapp $(ARGS)
 %:
-	@# Do nothing
->>>>>>> e4c8c8e0
+	@# Do nothing