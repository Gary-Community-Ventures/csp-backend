from datetime import datetime
from typing import Optional

from flask import current_app

from app.sheets.helpers import (
    Key,
    KeyMap,
    boolean_from_str,
    filter_rows_by_value,
    get_row,
    get_rows,
    money_to_float,
)


class FamilyColumnNames:
    SHEET_NAME = "Families"

    ID = Key("ID")
    FIRST_NAME = Key("First Name")
    LAST_NAME = Key("Last Name")
    EMAIL = Key("Email")
    LANGUAGE = Key("Language", default="en")
    PHONE_NUMBER = Key("Phone Number")
<<<<<<< HEAD
    ADDRESS_LINE1 = Key("Address Line 1")
    ADDRESS_LINE2 = Key("Address Line 2")
=======
    ADDRESS_LINE_1 = Key("Address Line 1")
    ADDRESS_LINE_2 = Key("Address Line 2")
>>>>>>> 40bb81a7
    CITY = Key("City")
    STATE = Key("State")
    ZIP_CODE = Key("ZIP Code")
    COUNTRY_CODE = Key("Country Code", default="US")


class ChildColumnNames:
    SHEET_NAME = "Children"

    ID = Key("ID")
    FAMILY_ID = Key("Family ID")
    FIRST_NAME = Key("First Name")
    LAST_NAME = Key("Last Name")
    BIRTH_DATE = Key("Birth Date")
    BALANCE = Key("Balance", money_to_float)
    MONTHLY_ALLOCATION = Key("Monthly Allocation", money_to_float)
    PRORATED_FIRST_MONTH_ALLOCATION = Key("Prorated First Month Allocation", money_to_float)
    STATUS = Key("Status")
    PAYMENT_ENABLED = Key("Payment Enabled", boolean_from_str, default=False)


class ProviderColumnNames:
    SHEET_NAME = "Providers"

    ID = Key("ID")
    NAME = Key("Name")
    FIRST_NAME = Key("First Name")
    LAST_NAME = Key("Last Name")
    STATUS = Key("Status", default="Pending")
    EMAIL = Key("Email")
    LANGUAGE = Key("Language", default="en")
    PHONE_NUMBER = Key("Phone Number")
    TYPE = Key("Type")
<<<<<<< HEAD
    ADDRESS_LINE1 = Key("Address Line 1")
    ADDRESS_LINE2 = Key("Address Line 2")
=======
    ADDRESS_LINE_1 = Key("Address Line 1")
    ADDRESS_LINE_2 = Key("Address Line 2")
>>>>>>> 40bb81a7
    CITY = Key("City")
    STATE = Key("State")
    ZIP_CODE = Key("ZIP Code")
    COUNTRY_CODE = Key("Country Code", default="US")
    PAYMENT_ENABLED = Key("Payment Enabled", boolean_from_str, default=False)


class ContentColumnNames:
    SHEET_NAME = "Content"

    ID = Key("ID")
    CONTENT = Key("Content")


class ProviderChildMappingColumnNames:
    SHEET_NAME = "Provider Child Mappings"

    ID = Key("ID")
    PROVIDER_ID = Key("Provider ID")
    CHILD_ID = Key("Child ID")


class TransactionColumnNames:
    SHEET_NAME = "Transactions"

    ID = Key("ID")
    PROVIDER_CHILD_ID = Key("Provider Child ID")
    AMOUNT = Key("Amount", money_to_float)
    DATETIME = Key("Datetime", datetime.fromisoformat, datetime.now())


def get_families() -> list[KeyMap]:
    return current_app.sheets_manager.get_sheet_data(FamilyColumnNames.SHEET_NAME)


def get_family(family_id: str, families: list[KeyMap]) -> Optional[KeyMap]:
    return get_row(families, family_id)


def get_children() -> list[KeyMap]:
    return current_app.sheets_manager.get_sheet_data(ChildColumnNames.SHEET_NAME)


def get_child(child_id: str, children: list[KeyMap]) -> Optional[KeyMap]:
    return get_row(children, child_id)


def get_family_children(family_id: str, children: list[KeyMap]) -> list[KeyMap]:
    family_children = []
    for child in children:
        if child.get(ChildColumnNames.FAMILY_ID) == family_id:
            family_children.append(child)

    return family_children


def get_providers() -> list[KeyMap]:
    return current_app.sheets_manager.get_sheet_data(ProviderColumnNames.SHEET_NAME)


def get_provider(provider_id: str, providers: list[KeyMap]) -> Optional[KeyMap]:
    return get_row(providers, provider_id)


def get_provider_child_mappings() -> list[KeyMap]:
    return current_app.sheets_manager.get_sheet_data(ProviderChildMappingColumnNames.SHEET_NAME)


def get_provider_child_mappings_by_provider_id(provider_id: str, provider_child_mappings: list[KeyMap]) -> list[KeyMap]:
    return filter_rows_by_value(provider_child_mappings, provider_id, ProviderChildMappingColumnNames.PROVIDER_ID)


def get_provider_child_mappings_by_child_id(child_id: str, provider_child_mappings: list[KeyMap]) -> list[KeyMap]:
    return filter_rows_by_value(provider_child_mappings, child_id, ProviderChildMappingColumnNames.CHILD_ID)


def get_provider_child_mapping_child(
    provider_child_mapping_id: str, provider_child_mappings: list[KeyMap], children: list[KeyMap]
) -> Optional[KeyMap]:
    provider_child_mapping = get_row(provider_child_mappings, provider_child_mapping_id)

    return get_row(children, provider_child_mapping.get(ProviderChildMappingColumnNames.CHILD_ID))


def get_provider_child_mapping_provider(
    provider_child_mapping_id: str, provider_child_mappings: list[KeyMap], providers: list[KeyMap]
) -> Optional[KeyMap]:
    provider_child_mapping = get_row(provider_child_mappings, provider_child_mapping_id)

    return get_row(providers, provider_child_mapping.get(ProviderChildMappingColumnNames.PROVIDER_ID))


def get_child_providers(child_id: str, provider_child_mappings: list[KeyMap], providers: list[KeyMap]) -> list[KeyMap]:
    provider_ids: list[str] = []
    for mapping in provider_child_mappings:
        if mapping.get(ProviderChildMappingColumnNames.CHILD_ID) == child_id:
            provider_ids.append(mapping.get(ProviderChildMappingColumnNames.PROVIDER_ID))

    return get_rows(providers, provider_ids)


def get_provider_children(
    provider_id: str, provider_child_mappings: list[KeyMap], children: list[KeyMap]
) -> list[KeyMap]:
    child_ids: list[str] = []
    for mapping in provider_child_mappings:
        if mapping.get(ProviderChildMappingColumnNames.PROVIDER_ID) == provider_id:
            child_ids.append(mapping.get(ProviderChildMappingColumnNames.CHILD_ID))

    return get_rows(children, child_ids)


def get_transactions() -> list[KeyMap]:
    return current_app.sheets_manager.get_sheet_data(TransactionColumnNames.SHEET_NAME)


def get_transaction(transaction_id: str, transactions: list[KeyMap]) -> Optional[KeyMap]:
    return get_row(transactions, transaction_id)


def get_child_transactions(
    child_id: str, provider_child_mappings: list[KeyMap], transactions: list[KeyMap]
) -> list[KeyMap]:
    provider_child_ids: list[str] = []
    for mapping in provider_child_mappings:
        if mapping.get(ProviderChildMappingColumnNames.CHILD_ID) == child_id:
            provider_child_ids.append(mapping.get(ProviderChildMappingColumnNames.ID))

    return get_rows(transactions, provider_child_ids, id_key=TransactionColumnNames.PROVIDER_CHILD_ID)


def get_provider_transactions(
    provider_id: str, provider_child_mappings: list[KeyMap], transactions: list[KeyMap]
) -> list[KeyMap]:
    provider_child_ids: list[str] = []
    for mapping in provider_child_mappings:
        if mapping.get(ProviderChildMappingColumnNames.PROVIDER_ID) == provider_id:
            provider_child_ids.append(mapping.get(ProviderChildMappingColumnNames.ID))

    return get_rows(transactions, provider_child_ids, id_key=TransactionColumnNames.PROVIDER_CHILD_ID)<|MERGE_RESOLUTION|>--- conflicted
+++ resolved
@@ -23,13 +23,8 @@
     EMAIL = Key("Email")
     LANGUAGE = Key("Language", default="en")
     PHONE_NUMBER = Key("Phone Number")
-<<<<<<< HEAD
-    ADDRESS_LINE1 = Key("Address Line 1")
-    ADDRESS_LINE2 = Key("Address Line 2")
-=======
     ADDRESS_LINE_1 = Key("Address Line 1")
     ADDRESS_LINE_2 = Key("Address Line 2")
->>>>>>> 40bb81a7
     CITY = Key("City")
     STATE = Key("State")
     ZIP_CODE = Key("ZIP Code")
@@ -63,13 +58,8 @@
     LANGUAGE = Key("Language", default="en")
     PHONE_NUMBER = Key("Phone Number")
     TYPE = Key("Type")
-<<<<<<< HEAD
-    ADDRESS_LINE1 = Key("Address Line 1")
-    ADDRESS_LINE2 = Key("Address Line 2")
-=======
     ADDRESS_LINE_1 = Key("Address Line 1")
     ADDRESS_LINE_2 = Key("Address Line 2")
->>>>>>> 40bb81a7
     CITY = Key("City")
     STATE = Key("State")
     ZIP_CODE = Key("ZIP Code")
