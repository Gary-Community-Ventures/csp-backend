--- conflicted
+++ resolved
@@ -47,12 +47,9 @@
     LAST_NAME = Key("Last Name")
     STATUS = Key("Status", default="Pending")
     EMAIL = Key("Email")
-<<<<<<< HEAD
     LANGUAGE = Key("Language", default="en")
     PHONE_NUMBER = Key("Phone Number")
-=======
     TYPE = Key("Type")
->>>>>>> 15c73871
 
 
 class ContentColumnNames:
