from collections import defaultdict
from dataclasses import dataclass
from datetime import date, datetime, timezone
from uuid import uuid4

import sentry_sdk
from clerk_backend_api import Clerk, CreateInvitationRequestBody
from flask import Blueprint, abort, current_app, jsonify, request
from pydantic import ValidationError

from app.auth.decorators import (
    ClerkUserType,
    api_key_required,
    auth_optional,
    auth_required,
)
from app.auth.helpers import get_current_user, get_family_user, get_provider_user
from app.constants import CHEK_STATUS_STALE_MINUTES, MAX_CHILDREN_PER_PROVIDER
from app.enums.payment_method import PaymentMethod
from app.extensions import db
from app.models import AllocatedCareDay, MonthAllocation
from app.models.attendance import Attendance
from app.models.family_invitation import FamilyInvitation
from app.models.payment_rate import PaymentRate
from app.models.provider_payment_settings import ProviderPaymentSettings
from app.schemas.onboarding import OnboardResponse, ProviderOnboardRequest
from app.schemas.payment import PaymentInitializationResponse
from app.schemas.provider_payment import (
    PaymentMethodInitializeRequest,
    PaymentMethodUpdateRequest,
    PaymentMethodUpdateResponse,
    PaymentSettingsResponse,
)
from app.supabase.columns import Language
<<<<<<< HEAD
from app.supabase.helpers import UnwrapError, cols, format_name, unwrap_or_abort
from app.supabase.tables import Child, Family, Guardian, Provider
=======
from app.supabase.helpers import (
    UnwrapError,
    cols,
    format_name,
    set_timestamp_column_if_null,
    unwrap_or_abort,
)
from app.supabase.tables import Child, Family, Guardian, Provider, ProviderChildMapping
>>>>>>> 0d152fb1
from app.utils.email.config import get_from_email_external
from app.utils.email.core import send_email
from app.utils.email.senders import (
    send_family_invite_accept_email,
    send_family_invited_email,
)
from app.utils.email.templates import InvitationTemplate
from app.utils.onboarding import (
    onboard_provider_to_chek,
    process_provider_invitation_mappings,
    send_portal_invite_email,
    update_clerk_user_metadata,
)
from app.utils.sms_service import send_sms

bp = Blueprint("provider", __name__)


@bp.post("/provider")
@api_key_required
def new_provider():
    """
    DEPRECATED: Use POST /provider/onboard instead.

    This endpoint creates a Clerk invitation and onboards a provider.
    It is being phased out in favor of the new flow where users create
    their own Clerk accounts first, then get linked via /provider/onboard.

    Will be removed in a future version.
    """
    current_app.logger.warning("DEPRECATED: POST /provider endpoint called. Use POST /provider/onboard instead.")

    data = request.json

    # Validate required fields
    if "provider_id" not in data:
        abort(400, description="Missing required fields: provider_id")

    if "email" not in data:
        abort(400, description="Missing required field: email")

    provider_id = data["provider_id"]

    provider_result = Provider.select_by_id(cols(Provider.LINK_ID, Child.join(Child.ID)), int(provider_id)).execute()
    provider = unwrap_or_abort(provider_result)
    if provider is None:
        abort(404, description=f"Provider with ID {provider_id} not found.")

    # Create Chek user and ProviderPaymentSettings
    onboard_provider_to_chek(provider_id)

    # send clerk invite
    clerk: Clerk = current_app.clerk_client
    fe_domain = current_app.config.get("FRONTEND_DOMAIN")
    meta_data = {
        "types": [ClerkUserType.PROVIDER],  # NOTE: list in case we need to have people who fit into multiple categories
        "provider_id": provider_id,
    }

    clerk.invitations.create(
        request=CreateInvitationRequestBody(
            email_address=data["email"],
            redirect_url=f"{fe_domain}/auth/sign-up",
            public_metadata=meta_data,
        )
    )

    # Handle family-child mappings if there's a link_id (invitation)
    process_provider_invitation_mappings(provider, provider_id)

    return jsonify(data)


@bp.post("/provider/onboard")
@api_key_required
def onboard_provider():
    """
    Onboard an existing Clerk user to a provider account.

    This endpoint:
    1. Validates the Clerk user is associated with the provider
    2. Updates Clerk metadata with provider_id and type
    3. Onboards provider to Chek payment system
    4. Processes family-child mappings from invitation links
    5. Sends portal invitation email

    Idempotent: Safe to call multiple times. Uses Redis locking to prevent
    duplicate operations from concurrent requests. Returns early if already onboarded.
    """
    # Validate request body with Pydantic
    try:
        onboard_request = ProviderOnboardRequest(**request.json)
    except ValidationError as e:
        abort(400, description=f"Invalid request: {e.errors()}")

    clerk_user_id = onboard_request.clerk_user_id
    provider_id = onboard_request.provider_id

    # Get Redis connection for distributed locking
    try:
        redis_conn = current_app.extensions["job_manager"].get_redis()
        lock_key = f"onboarding:provider:{provider_id}"

        # Try to acquire lock (15 minute TTL) - fail-closed approach
        # TTL is generous since onboarding should complete in seconds
        lock_acquired = redis_conn.set(lock_key, "1", nx=True, ex=900)

        if not lock_acquired:
            # Another request is already processing or recently processed this
            current_app.logger.info(f"Provider {provider_id} onboarding already in progress or completed, skipping")
            return jsonify({"message": "Onboarding already in progress or completed"}), 200

    except Exception as redis_error:
        # Redis is down - fail closed (reject request)
        current_app.logger.error(f"Redis unavailable for onboarding lock: {redis_error}")
        sentry_sdk.capture_exception(redis_error)
        abort(503, description="Service temporarily unavailable, please retry in a few moments")

    try:
        # 1. Fetch provider data with language preference
        provider_result = Provider.select_by_id(
            cols(
                Provider.ID,
                Provider.CLERK_USER_ID,
                Provider.FIRST_NAME,
                Provider.EMAIL,
                Provider.PREFERRED_LANGUAGE,
                Provider.PORTAL_INVITE_SENT_AT,
                Provider.LINK_ID,
            ),
            int(provider_id),
        ).execute()
        provider_data = unwrap_or_abort(provider_result)

        # Check if already onboarded
        if Provider.PORTAL_INVITE_SENT_AT(provider_data):
            current_app.logger.info(f"Provider {provider_id} has already been onboarded, skipping")
            response = OnboardResponse(
                message="Provider has already been onboarded", provider_id=provider_id, clerk_user_id=clerk_user_id
            )
            return jsonify(response.model_dump()), 200

        # Validate that the clerk_user_id matches what's in the database
        stored_clerk_user_id = Provider.CLERK_USER_ID(provider_data)

        if not stored_clerk_user_id:
            current_app.logger.error(f"No clerk_user_id found in database for provider {provider_id}")
            abort(400, description="Provider does not have a clerk_user_id set")

        if stored_clerk_user_id != clerk_user_id:
            current_app.logger.error(
                f"Clerk user ID mismatch for provider {provider_id}: "
                f"provided {clerk_user_id}, stored {stored_clerk_user_id}"
            )
            abort(400, description="Clerk user ID does not match provider record")

        provider_email = Provider.EMAIL(provider_data)
        provider_name = Provider.FIRST_NAME(provider_data)

        if not provider_email:
            current_app.logger.error(f"No email found for provider {provider_id}")
            abort(400, description="Provider has no email address")

        # 2. Update Clerk user metadata
        update_clerk_user_metadata(clerk_user_id, ClerkUserType.PROVIDER, provider_id)

        # 3. Onboard to Chek (already idempotent)
        onboard_provider_to_chek(provider_id)

        # 4. Handle family-child mappings if there's a link_id (invitation)
        process_provider_invitation_mappings(provider_data, provider_id)

        # 5. Send portal invite email
        language = Provider.PREFERRED_LANGUAGE(provider_data) or Language.ENGLISH

        email_sent = send_portal_invite_email(
            email=provider_email,
            entity_type=ClerkUserType.PROVIDER,
            entity_id=int(provider_id),
            language=language,
            clerk_user_id=clerk_user_id,
            provider_name=provider_name,
        )

        if email_sent:
            # Mark portal invite as sent
            Provider.query().update({Provider.PORTAL_INVITE_SENT_AT: datetime.now(timezone.utc).isoformat()}).eq(
                Provider.ID, provider_id
            ).execute()
            current_app.logger.info(f"Sent portal invite email to provider {provider_id}")
        else:
            current_app.logger.error(f"Failed to send portal invite email to provider {provider_id}")

        response = OnboardResponse(
            message="Provider onboarded successfully", provider_id=provider_id, clerk_user_id=clerk_user_id
        )
        return jsonify(response.model_dump()), 200

    finally:
        # Release the lock when done
        try:
            redis_conn.delete(lock_key)
            current_app.logger.debug(f"Released Redis lock for provider {provider_id}")
        except Exception as cleanup_error:
            current_app.logger.warning(f"Failed to release Redis lock: {cleanup_error}")


@bp.get("/provider")
@auth_required(ClerkUserType.PROVIDER)
def get_provider_data():
    user = get_provider_user()
    provider_id = user.user_data.provider_id

    provider_result = Provider.select_by_id(
        cols(
            Provider.ID,
            Provider.FIRST_NAME,
            Provider.LAST_NAME,
            Provider.PAYMENT_ENABLED,
            Provider.STATUS,
            Provider.TYPE,
            Provider.CPR_CERTIFIED,
            Provider.CPR_TRAINING_LINK,
            Child.join(Child.ID, Child.FIRST_NAME, Child.LAST_NAME),
        ),
        int(provider_id),
    ).execute()

    provider_data = unwrap_or_abort(provider_result)
    if not provider_data:
        abort(404, description=f"Provider with ID {provider_id} not found.")

    children_data = Child.unwrap(provider_data)

    provider_payment_settings = ProviderPaymentSettings.query.filter_by(provider_supabase_id=provider_id).first()

    # Can be "yes", "no", "I don't know" or None. Normalize to boolean or None for FE.
    cpr_certified = None
    if Provider.CPR_CERTIFIED(provider_data) is not None:
        cpr_certified = Provider.CPR_CERTIFIED(provider_data).lower() == "yes"

    provider_info = {
        "id": Provider.ID(provider_data),
        "first_name": Provider.FIRST_NAME(provider_data),
        "last_name": Provider.LAST_NAME(provider_data),
        "is_payment_enabled": Provider.PAYMENT_ENABLED(provider_data),
        "is_payable": provider_payment_settings.is_payable if provider_payment_settings else False,
        "type": Provider.TYPE(provider_data).lower(),
        "cpr_certified": cpr_certified,
        "cpr_training_link": Provider.CPR_TRAINING_LINK(provider_data),
    }

    children = []
    for child in children_data:
        child_id = Child.ID(child)
        payment_rate = PaymentRate.get(provider_id=provider_id, child_id=child_id)

        children.append(
            {
                "id": child_id,
                "first_name": Child.FIRST_NAME(child),
                "last_name": Child.LAST_NAME(child),
                "half_day_rate_cents": payment_rate.half_day_rate_cents if payment_rate is not None else None,
                "full_day_rate_cents": payment_rate.full_day_rate_cents if payment_rate is not None else None,
            }
        )

    notifications = []
    provider_status = Provider.STATUS(provider_data)
    if provider_status and provider_status.lower() == "pending":
        notifications.append({"type": "application_pending"})
    elif provider_status and provider_status.lower() == "denied":
        notifications.append({"type": "application_denied"})

    needs_attendance = Attendance.filter_by_provider_id(provider_id).count() > 0
    if needs_attendance:
        notifications.append({"type": "attendance"})

    return jsonify(
        {
            "provider_info": provider_info,
            "children": children,
            "curriculum": None,
            "notifications": notifications,
            "max_child_count": MAX_CHILDREN_PER_PROVIDER,
            "is_also_family": ClerkUserType.FAMILY.value in user.user_data.types,
        }
    )


@bp.get("/provider/payment-settings")
@auth_required(ClerkUserType.PROVIDER)
def get_payment_settings():
    """Get provider's payment settings including payment method and status."""
    user = get_provider_user()
    provider_id = user.user_data.provider_id

    # Get or create ProviderPaymentSettings record
    provider_payment_settings = ProviderPaymentSettings.query.filter_by(provider_supabase_id=provider_id).first()

    if not provider_payment_settings:
        # Onboard provider to Chek when first accessing payment settings
        try:
            payment_service = current_app.payment_service
            provider_payment_settings = payment_service.onboard_provider(provider_id)
            current_app.logger.info(f"Onboarded provider {provider_id} to Chek via payment-settings endpoint")
        except Exception as e:
            current_app.logger.error(f"Failed to onboard provider {provider_id} to Chek: {e}")
            # Return empty settings if onboarding fails
            error_response = PaymentSettingsResponse(
                provider_id=provider_id,
                chek_user_id=None,
                payment_method=None,
                payment_method_updated_at=None,
                is_payable=False,
                needs_refresh=False,
                last_sync=None,
                card={"available": False, "status": None, "id": None},
                ach={"available": False, "status": None, "id": None},
                validation={"is_valid": False, "message": "Onboarding to Chek failed"},
            )
            return error_response.model_dump_json(), 500, {"Content-Type": "application/json"}

    # Check if status is stale and needs refresh
    needs_refresh = False
    if provider_payment_settings.last_chek_sync_at:
        time_since_sync = datetime.now(timezone.utc) - provider_payment_settings.last_chek_sync_at
        if time_since_sync.total_seconds() > CHEK_STATUS_STALE_MINUTES * 60:
            needs_refresh = True

    payment_settings = PaymentSettingsResponse(
        provider_id=provider_id,
        chek_user_id=provider_payment_settings.chek_user_id,
        payment_method=(
            provider_payment_settings.payment_method.value if provider_payment_settings.payment_method else None
        ),
        payment_method_updated_at=(
            provider_payment_settings.payment_method_updated_at.isoformat()
            if provider_payment_settings.payment_method_updated_at
            else None
        ),
        is_payable=provider_payment_settings.is_payable,
        needs_refresh=needs_refresh,
        last_sync=(
            provider_payment_settings.last_chek_sync_at.isoformat()
            if provider_payment_settings.last_chek_sync_at
            else None
        ),
        card={
            "available": provider_payment_settings.chek_card_id is not None,
            "status": provider_payment_settings.chek_card_status,
            "id": provider_payment_settings.chek_card_id,
        },
        ach={
            "available": provider_payment_settings.chek_direct_pay_id is not None,
            "status": provider_payment_settings.chek_direct_pay_status,
            "id": provider_payment_settings.chek_direct_pay_id,
        },
        validation={
            "is_valid": provider_payment_settings.validate_payment_method_status()[0],
            "message": provider_payment_settings.validate_payment_method_status()[1],
        },
    )

    return payment_settings.model_dump_json(), 200, {"Content-Type": "application/json"}


@bp.put("/provider/payment-settings")
@auth_required(ClerkUserType.PROVIDER)
def update_payment_settings():
    """Update provider's payment method (switch between card and ACH)."""
    user = get_provider_user()
    provider_id = user.user_data.provider_id

    try:
        request_data = PaymentMethodUpdateRequest.model_validate(request.get_json())
    except ValidationError as e:
        return jsonify({"error": e.errors()}), 400

    # Validate payment method
    try:
        new_payment_method = PaymentMethod(request_data.payment_method)
    except ValueError:
        return jsonify({"error": f"Invalid payment method. Must be one of: {[e.value for e in PaymentMethod]}"}), 400

    # Get provider payment settings record
    existing_provider_payment_settings = ProviderPaymentSettings.query.filter_by(
        provider_supabase_id=provider_id
    ).first()

    if not existing_provider_payment_settings:
        abort(404, description="Provider payment settings not found. Please complete onboarding first.")

    # Check if the payment method is available
    if new_payment_method == PaymentMethod.CARD and not existing_provider_payment_settings.chek_card_id:
        abort(400, description="Virtual card not available. Please set up a virtual card first.")

    if new_payment_method == PaymentMethod.ACH and not existing_provider_payment_settings.chek_direct_pay_id:
        abort(400, description="ACH not available. Please set up ACH payment first.")

    # Update payment method
    old_payment_method = existing_provider_payment_settings.payment_method
    existing_provider_payment_settings.payment_method = new_payment_method
    existing_provider_payment_settings.payment_method_updated_at = datetime.now(timezone.utc)

    # If switching methods, might want to refresh status
    if old_payment_method != new_payment_method:
        # Trigger a status refresh for the new payment method
        try:
            payment_service = current_app.payment_service
            payment_service.refresh_provider_settings(existing_provider_payment_settings)
        except Exception as e:
            current_app.logger.warning(f"Failed to refresh provider status during payment method update: {e}")
            # Don't fail the request if refresh fails

    db.session.commit()

    # Update provider's payment_method_configured_at timestamp if not already set
    set_timestamp_column_if_null(Provider, provider_id, Provider.PAYMENT_METHOD_CONFIGURED_AT)

    response = PaymentMethodUpdateResponse(
        message="Payment method updated successfully",
        provider_id=provider_id,
        payment_method=existing_provider_payment_settings.payment_method.value,
        payment_method_updated_at=existing_provider_payment_settings.payment_method_updated_at.isoformat(),
        is_payable=existing_provider_payment_settings.is_payable,
    )

    return response.model_dump_json(), 200, {"Content-Type": "application/json"}


@bp.post("/provider/<string:provider_id>/initialize-payment")
@api_key_required
def initialize_provider_payment(provider_id: str):
    """
    Initialize a provider's Chek account and set up their payment method.
    Can create either a virtual card or send ACH invite.
    Protected by API key for admin use.
    """
    try:
        request_data = PaymentMethodInitializeRequest.model_validate(request.get_json() or {"payment_method": "card"})
    except ValidationError as e:
        return jsonify({"error": e.errors()}), 400

    payment_method = request_data.payment_method

    try:
        payment_service = current_app.payment_service
        result = payment_service.initialize_provider_payment_method(provider_id, payment_method)

        # Update provider's payment_method_configured_at timestamp if not already set
        set_timestamp_column_if_null(Provider, provider_id, Provider.PAYMENT_METHOD_CONFIGURED_AT)

        # Convert the result to PaymentInitializationResponse
        response = PaymentInitializationResponse(**result)
        return response.model_dump_json(), 200, {"Content-Type": "application/json"}
    except ValueError as e:
        return jsonify({"error": str(e)}), 400
    except Exception as e:
        current_app.logger.error(f"Failed to initialize payment for provider {provider_id}: {e}")
        return jsonify({"error": f"Failed to initialize payment: {str(e)}"}), 500
    except UnwrapError:
        abort(502, description="Database query failed")


@bp.post("/provider/initialize-my-payment")
@auth_required(ClerkUserType.PROVIDER)
def initialize_my_payment():
    """
    Initialize the authenticated provider's payment method.
    Provider can set up their own card or ACH.
    """
    user = get_provider_user()
    provider_id = user.user_data.provider_id

    try:
        request_data = PaymentMethodInitializeRequest.model_validate(request.get_json() or {"payment_method": "card"})
    except ValidationError as e:
        return jsonify({"error": e.errors()}), 400

    payment_method = request_data.payment_method

    try:
        payment_service = current_app.payment_service
        result = payment_service.initialize_provider_payment_method(provider_id, payment_method)

        # Update provider's payment_method_configured_at timestamp if not already set
        set_timestamp_column_if_null(Provider, provider_id, Provider.PAYMENT_METHOD_CONFIGURED_AT)

        # Convert the result to PaymentInitializationResponse for consistency
        response = PaymentInitializationResponse(**result)
        return response.model_dump_json(), 200, {"Content-Type": "application/json"}
    except ValueError as e:
        return jsonify({"error": str(e)}), 400
    except Exception as e:
        current_app.logger.error(f"Failed to initialize payment for provider {provider_id}: {e}")
        return jsonify({"error": f"Failed to initialize payment: {str(e)}"}), 500


@bp.route("/provider/<string:provider_id>/allocated_care_days", methods=["GET"])
@auth_required(ClerkUserType.PROVIDER)
def get_allocated_care_days(provider_id):
    child_id = request.args.get("childId")
    start_date_str = request.args.get("startDate")
    end_date_str = request.args.get("endDate")

    query = AllocatedCareDay.query.filter_by(provider_supabase_id=provider_id)

    if child_id:
        query = query.join(MonthAllocation).filter(MonthAllocation.child_supabase_id == child_id)

    if start_date_str:
        try:
            start_date = date.fromisoformat(start_date_str)
            query = query.filter(AllocatedCareDay.date >= start_date)
        except ValueError:
            return jsonify({"error": "Invalid startDate format. Use YYYY-MM-DD."}), 400

    if end_date_str:
        try:
            end_date = date.fromisoformat(end_date_str)
            query = query.filter(AllocatedCareDay.date <= end_date)
        except ValueError:
            return jsonify({"error": "Invalid endDate format. Use YYYY-MM-DD."}), 400

    care_days = query.all()

    # Group by child
    care_days_by_child = defaultdict(list)
    for day in care_days:
        care_days_by_child[day.care_month_allocation.child_supabase_id].append(day.to_dict())

    return jsonify(care_days_by_child)


@dataclass
class InviteProviderMessage:
    subject: str
    email: str
    sms: str


def get_invite_family_message(lang: str, provider_name: str, link: str):
    language = Language.SPANISH if lang == "es" else Language.ENGLISH
    email_html = InvitationTemplate.get_family_invitation_content(provider_name, link, language)

    if lang == "es":
        return InviteProviderMessage(
            subject=f"Invitación de {provider_name} - ¡Reciba ayuda con los costos de cuidado infantil!",
            email=email_html,
            sms=f"{provider_name} te invitó a unirte al Programa Piloto Childcare Affordability Pilot (CAP). ¡Accede hasta $1,400 mensuales para pagar el cuidado infantil si es aprobado! Haz clic aquí para obtener más información y aplique. {link} ¿Tienes preguntas? Escríbenos a support@capcolorado.org.",
        )

    return InviteProviderMessage(
        subject=f"Invitation from {provider_name} - Receive help with childcare costs!",
        email=email_html,
        sms=f"{provider_name} invited you to join the Childcare Affordability Pilot (CAP) - access up to $1,400 monthly to pay for childcare if approved!  Click here to learn more & apply! {link} Questions? support@capcolorado.org.",
    )


@bp.post("/provider/invite-family")
@auth_required(ClerkUserType.PROVIDER)
def invite_family():
    data = request.json

    if "family_email" not in data:
        abort(400, description="Missing required field: provider_email")
    if "family_cell" not in data:
        abort(400, description="Missing required field: provider_cell")

    if "lang" not in data:
        data["lang"] = "en"

    user = get_provider_user()
    provider_id = user.user_data.provider_id

    provider_result = Provider.select_by_id(
        cols(Provider.ID, Provider.FIRST_NAME, Provider.LAST_NAME), int(provider_id)
    ).execute()

    provider = unwrap_or_abort(provider_result)
    if not provider:
        abort(404, description=f"Provider with ID {provider_id} not found.")

    id = str(uuid4())
    invitation = FamilyInvitation.new(id, data["family_email"], provider_id)
    db.session.add(invitation)

    try:
        domain = current_app.config.get("FRONTEND_DOMAIN")
        link = f"{domain}/invite/family/{id}"

        provider_name = format_name(provider)

        message = get_invite_family_message(
            data["lang"],
            provider_name,
            link,
        )

        from_email = get_from_email_external()
        email_sent = send_email(
            from_email,
            data["family_email"],
            message.subject,
            message.email,
            email_type="provider_family_invitation",
            context_data={
                "provider_name": provider_name,
                "provider_id": str(Provider.ID(provider)),
                "family_email": data["family_email"],
                "invitation_id": str(invitation.public_id),
            },
            is_internal=False,
        )
        if email_sent:
            invitation.record_email_sent()

        if data["family_cell"] is not None:
            sms_sent = send_sms(data["family_cell"], message.sms, data["lang"])
            if sms_sent:
                invitation.record_sms_sent()
    finally:
        db.session.commit()

    send_family_invited_email(provider_name, Provider.ID(provider), data["family_email"], invitation.public_id)

    # Update provider's family_invited_at timestamp if not already set
    set_timestamp_column_if_null(Provider, provider_id, Provider.FAMILY_INVITED_AT)

    return jsonify({"message": "Success"}, 201)


@dataclass
class InviteData:
    provider_data: dict
    child_count: int
    remaining_slots: int


def get_invite_data(provider_id: str):
    provider_result = Provider.select_by_id(
        cols(Provider.ID, Provider.FIRST_NAME, Provider.LAST_NAME, Provider.NAME, Child.join(Child.ID)),
        int(provider_id),
    ).execute()
    provider = unwrap_or_abort(provider_result)

    if provider is None:
        abort(500, description=f"Provider with ID {provider_id} not found.")

    children_data = Child.unwrap(provider)
    child_count = len(children_data)
    remaining_slots = MAX_CHILDREN_PER_PROVIDER - child_count

    return InviteData(provider_data=provider, child_count=child_count, remaining_slots=remaining_slots)


@bp.get("/provider/family-invite/<invite_id>")
@auth_optional
def family_invite(invite_id: str):
    invitation_query = FamilyInvitation.invitation_by_id(invite_id)
    invitation = invitation_query.first()

    if invitation is None:
        abort(404, description=f"Family invitation with ID {invite_id} not found.")

    invitation.record_opened()
    db.session.add(invitation)
    db.session.commit()

    user = get_current_user()

    invite_data = get_invite_data(invitation.provider_supabase_id)

    provider = {
        "id": Provider.ID(invite_data.provider_data),
        "first_name": Provider.FIRST_NAME(invite_data.provider_data),
        "last_name": Provider.LAST_NAME(invite_data.provider_data),
    }

    is_already_provider = False

    if user is None or user.user_data.family_id is None:
        children = None
    else:
        family_children_result = Child.select_by_family_id(
            cols(Child.ID, Child.FIRST_NAME, Child.LAST_NAME, Provider.join(Provider.ID)), int(user.user_data.family_id)
        ).execute()

        child_data = unwrap_or_abort(family_children_result)

        children = []
        for child in child_data:
            child_id = Child.ID(child)

            # Check if this child already has the inviting provider
            child_providers = Provider.unwrap(child)
            child_has_provider = any(Provider.ID(p) == invitation.provider_supabase_id for p in child_providers)

            if child_has_provider:
                is_already_provider = True
                continue

            children.append(
                {
                    "id": child_id,
                    "first_name": Child.FIRST_NAME(child),
                    "last_name": Child.LAST_NAME(child),
                }
            )

    return jsonify(
        {
            "accepted": invitation.accepted,
            "provider": provider,
            "children": children,
            "is_already_provider": is_already_provider,
            "remaining_slots": invite_data.remaining_slots,
        }
    )


@bp.post("/provider/family-invite/<invite_id>/accept")
@auth_required(ClerkUserType.FAMILY)
def accept_family_invite(invite_id: str):
    data = request.json

    if "child_ids" not in data:
        abort(400, description="Missing required field: child_ids")
    if type(data["child_ids"]) != list:
        abort(400, description="child_ids must be a list of child IDs")
    if len(data["child_ids"]) == 0:
        abort(400, description="child_ids must not be empty")

    user = get_family_user()

    invitation_query = FamilyInvitation.invitation_by_id(invite_id)
    invitation = invitation_query.first()

    if invitation is None:
        abort(404, description=f"Family invitation with ID {invite_id} not found.")

    if invitation.accepted:
        abort(400, description="Invitation already accepted.")

    invite_data = get_invite_data(invitation.provider_supabase_id)

    if invite_data.remaining_slots - len(data["child_ids"]) < 0:
        abort(400, description="Provider already has maximum number of children.")

    child_ids = [int(child_id) for child_id in data["child_ids"]]

    family_result = Family.select_by_id(
        cols(
            Family.ID,
            Guardian.join(Guardian.FIRST_NAME, Guardian.LAST_NAME, Guardian.TYPE),
            Child.join(Child.ID, Child.FIRST_NAME, Child.LAST_NAME, Child.FAMILY_ID),
        ),
        int(user.user_data.family_id),
    ).execute()

    family_data = unwrap_or_abort(family_result)
    if not family_data:
        abort(404, description=f"Family with ID {user.user_data.family_id} not found.")

    all_children_data = Child.unwrap(family_data)

    # Filter to only the requested children and verify they exist
    children = []
    requested_child_ids = set(child_ids)
    found_child_ids = set()

    for child in all_children_data:
        child_id = int(Child.ID(child))
        if child_id in requested_child_ids:
            children.append(child)
            found_child_ids.add(child_id)

    # Verify all requested children were found
    if len(found_child_ids) != len(child_ids):
        missing_ids = requested_child_ids - found_child_ids
        abort(404, description=f"Children with IDs {list(missing_ids)} not found.")

    primary_guardian = Guardian.get_primary_guardian(Guardian.unwrap(family_data))

    accept_request = send_family_invite_accept_email(
        provider_name=Provider.NAME(invite_data.provider_data),
        provider_id=Provider.ID(invite_data.provider_data),
        parent_name=format_name(primary_guardian),
        parent_id=Family.ID(family_data),
        children=children,
    )

    if not accept_request:
        current_app.logger.error(
            f"Failed to send family invite accept email for family ID {user.user_data.family_id} and provider ID {Provider.ID(invite_data.provider_data)}.",
        )

    invitation.record_accepted()
    db.session.add(invitation)
    db.session.commit()

    return jsonify({"message": "Success"}, 200)<|MERGE_RESOLUTION|>--- conflicted
+++ resolved
@@ -32,10 +32,6 @@
     PaymentSettingsResponse,
 )
 from app.supabase.columns import Language
-<<<<<<< HEAD
-from app.supabase.helpers import UnwrapError, cols, format_name, unwrap_or_abort
-from app.supabase.tables import Child, Family, Guardian, Provider
-=======
 from app.supabase.helpers import (
     UnwrapError,
     cols,
@@ -43,8 +39,7 @@
     set_timestamp_column_if_null,
     unwrap_or_abort,
 )
-from app.supabase.tables import Child, Family, Guardian, Provider, ProviderChildMapping
->>>>>>> 0d152fb1
+from app.supabase.tables import Child, Family, Guardian, Provider
 from app.utils.email.config import get_from_email_external
 from app.utils.email.core import send_email
 from app.utils.email.senders import (
