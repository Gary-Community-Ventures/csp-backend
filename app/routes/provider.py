from clerk_backend_api import Clerk, CreateInvitationRequestBody
from flask import Blueprint, abort, jsonify, request, current_app
from app.auth.helpers import get_current_user
from app.extensions import db
from app.models.provider import Provider
<<<<<<< HEAD

from app.auth.decorators import ClerkUserType, auth_required, api_key_required
from datetime import datetime, timedelta
import random
=======
from app.auth.decorators import ClerkUserType, auth_required
from app.sheets.mappings import (
    ChildColumnNames,
    ProviderColumnNames,
    TransactionColumnNames,
    get_children,
    get_provider,
    get_provider_child_mapping_child,
    get_provider_child_mappings,
    get_provider_children,
    get_provider_transactions,
    get_providers,
    get_transactions,
)
>>>>>>> 388a3249


bp = Blueprint("provider", __name__)


@api_key_required
@bp.post("/provider")
def new_provider():
    data = request.json

    # Validate required fields
    if "google_sheet_id" not in data:
        abort(400, description="Missing required fields: google_sheet_id")

    if "email" not in data:
        abort(400, description="Missing required field: email")

    if Provider.query.filter_by(google_sheet_id=data["google_sheet_id"]).first():
        abort(409, description=f"A provider with that Google Sheet ID already exists.")

    # Create new provider
    provider = Provider.new(google_sheet_id=data["google_sheet_id"])
    db.session.add(provider)
    db.session.commit()

    # send clerk invite
    clerk: Clerk = current_app.clerk_client
    fe_domain = current_app.config.get("FRONTEND_DOMAIN")
    meta_data = {
        "types": [ClerkUserType.PROVIDER],  # NOTE: list in case we need to have people who fit into multiple categories
        "provider_id": provider.id,
    }

    clerk.invitations.create(
        request=CreateInvitationRequestBody(
            email_address=data["email"], redirect_url=f"{fe_domain}/auth/sign-up", public_metadata=meta_data
        )
    )

    return jsonify(data)


@bp.get("/provider")
@auth_required(ClerkUserType.PROVIDER)
def get_provider_data():
    user = get_current_user()

    if user is None or user.user_data.provider_id is None:
        abort(401)

    provider_rows = get_providers()
    child_rows = get_children()
    provider_child_mapping_rows = get_provider_child_mappings()
    transaction_rows = get_transactions()

    provider_id = user.user_data.provider_id  # TODO: Get Google Sheet ID from DB

    provider_data = get_provider(provider_id, provider_rows)
    children_data = get_provider_children(provider_id, provider_child_mapping_rows, child_rows)
    transaction_data = get_provider_transactions(provider_id, provider_child_mapping_rows, transaction_rows)

    provider_info = {
        "id": provider_data.get(ProviderColumnNames.ID),
        "first_name": provider_data.get(ProviderColumnNames.FIRST_NAME),
        "last_name": provider_data.get(ProviderColumnNames.LAST_NAME),
    }

    children = [
        {
            "id": c.get(ChildColumnNames.ID),
            "first_name": c.get(ChildColumnNames.FIRST_NAME),
            "last_name": c.get(ChildColumnNames.LAST_NAME),
        }
        for c in children_data
    ]

    transactions = []
    for t in transaction_data:
        transaction_child = get_provider_child_mapping_child(
            t.get(TransactionColumnNames.PROVIDER_CHILD_ID), provider_child_mapping_rows, child_rows
        )
        transactions.append(
            {
                "id": t.get(TransactionColumnNames.ID),
                "name": f"{transaction_child.get(ChildColumnNames.FIRST_NAME)} {transaction_child.get(ChildColumnNames.LAST_NAME)}",
                "amount": t.get(TransactionColumnNames.AMOUNT),
                "date": t.get(TransactionColumnNames.DATETIME).isoformat(),
            }
        )

    return jsonify(
        {
            "provider_info": provider_info,
            "children": children,
            "transactions": transactions,
            "curriculum": None,
            "is_also_family": ClerkUserType.FAMILY.value in user.user_data.types,
        }
    )<|MERGE_RESOLUTION|>--- conflicted
+++ resolved
@@ -3,13 +3,7 @@
 from app.auth.helpers import get_current_user
 from app.extensions import db
 from app.models.provider import Provider
-<<<<<<< HEAD
-
 from app.auth.decorators import ClerkUserType, auth_required, api_key_required
-from datetime import datetime, timedelta
-import random
-=======
-from app.auth.decorators import ClerkUserType, auth_required
 from app.sheets.mappings import (
     ChildColumnNames,
     ProviderColumnNames,
@@ -23,7 +17,6 @@
     get_providers,
     get_transactions,
 )
->>>>>>> 388a3249
 
 
 bp = Blueprint("provider", __name__)
