--- conflicted
+++ resolved
@@ -37,18 +37,11 @@
     get_providers,
     get_transactions,
 )
-<<<<<<< HEAD
 from app.utils.email_service import (
     get_from_email_internal,
     send_email,
     send_family_invite_accept_email,
 )
-=======
-from datetime import date
-from collections import defaultdict
-from uuid import uuid4
-from app.utils.email_service import get_from_email_internal, send_email, send_family_invite_accept_email
->>>>>>> d8138959
 from app.utils.sms_service import send_sms
 from app.constants import MAX_CHILDREN_PER_PROVIDER
 
