--- conflicted
+++ resolved
@@ -23,19 +23,13 @@
 from app.models.provider_payment_settings import ProviderPaymentSettings
 from app.schemas.onboarding import FamilyOnboardRequest, OnboardResponse
 from app.supabase.columns import Language
-<<<<<<< HEAD
-from app.supabase.helpers import cols, format_name, unwrap_or_abort
-from app.supabase.tables import Child, Family, Guardian, Provider
-=======
 from app.supabase.helpers import (
     cols,
     format_name,
     set_timestamp_column_if_null,
     unwrap_or_abort,
 )
-from app.supabase.tables import Child, Family, Guardian, Provider, ProviderChildMapping
-from app.utils.date_utils import get_current_month_start, get_next_month_start
->>>>>>> 0d152fb1
+from app.supabase.tables import Child, Family, Guardian, Provider
 from app.utils.email.config import get_from_email_external
 from app.utils.email.core import send_email
 from app.utils.email.senders import (
