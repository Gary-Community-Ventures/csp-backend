from dataclasses import dataclass
<<<<<<< HEAD
from datetime import datetime
from typing import Optional
=======
from typing import List, Optional
>>>>>>> 40bb81a7
from uuid import uuid4

from clerk_backend_api import Clerk, CreateInvitationRequestBody
from flask import Blueprint, abort, current_app, jsonify, request

from app.auth.decorators import (
    ClerkUserType,
    api_key_required,
    auth_optional,
    auth_required,
)
from app.auth.helpers import get_current_user, get_family_user, get_provider_user
from app.constants import MAX_CHILDREN_PER_PROVIDER, UNKNOWN
from app.extensions import db
from app.models.attendance import Attendance
from app.models.family_payment_settings import FamilyPaymentSettings
<<<<<<< HEAD
from app.models.month_allocation import MonthAllocation
from app.models.provider_invitation import ProviderInvitation
from app.models.provider_payment_settings import ProviderPaymentSettings
from app.supabase.helpers import cols, format_name, unwrap_or_abort
from app.supabase.tables import Child, Family, Guardian, Provider, ProviderChildMapping
=======
from app.models.provider_invitation import ProviderInvitation
from app.models.provider_payment_settings import ProviderPaymentSettings
from app.services.allocation_service import AllocationService
from app.sheets.helpers import KeyMap, format_name, get_row
from app.sheets.mappings import (
    ChildColumnNames,
    FamilyColumnNames,
    ProviderChildMappingColumnNames,
    ProviderColumnNames,
    TransactionColumnNames,
    get_child,
    get_child_providers,
    get_child_transactions,
    get_children,
    get_families,
    get_family,
    get_family_children,
    get_provider_child_mapping_provider,
    get_provider_child_mappings,
    get_provider_child_mappings_by_provider_id,
    get_providers,
    get_transactions,
)
from app.utils.date_utils import get_current_month_start, get_next_month_start
>>>>>>> 40bb81a7
from app.utils.email_service import (
    get_from_email_internal,
    html_link,
    send_email,
    send_provider_invite_accept_email,
    send_provider_invited_email,
)
from app.utils.sms_service import send_sms

bp = Blueprint("family", __name__)


def create_allocations(family_children: List[KeyMap], month) -> None:
    """Create allocations for a list of children for a specific month."""
    child_ids = [child.get(ChildColumnNames.ID) for child in family_children]
    allocation_service = AllocationService(current_app)
    allocation_service.create_allocations_for_specific_children(child_ids, month)


@bp.post("/family")
@api_key_required
def new_family():
    data = request.json

<<<<<<< HEAD
    family_id = data.get("family_id")
=======
    google_sheet_id = data.get("google_sheet_id")

    # TODO should we replace this with getting from the google sheet?
>>>>>>> 40bb81a7
    email = data.get("email")

    # Validate required fields
    if "family_id" not in data:
        abort(400, description="Missing required fields: family_id")

    if "email" not in data:
        abort(400, description="Missing required field: email")

<<<<<<< HEAD
    family_children_result = Child.select_by_family_id(cols(Child.ID), int(family_id)).execute()
    family_children = unwrap_or_abort(family_children_result)

    # Create Chek user and FamilyPaymentSettings
    payment_service = current_app.payment_service
    family_settings = payment_service.onboard_family(family_external_id=family_id)
    current_app.logger.info(
        f"Created FamilyPaymentSettings for family {family_id} with Chek user {family_settings.chek_user_id}"
    )

    for child in family_children:
        # Create a new MonthAllocation for each child
        MonthAllocation.get_or_create_for_month(
            Child.ID(child),
            datetime.today().replace(day=1),
        )

=======
    all_children_data = get_children()
    family_children = get_family_children(google_sheet_id, all_children_data)

    # Create Chek user and FamilyPaymentSettings
    payment_service = current_app.payment_service
    family_settings = payment_service.onboard_family(family_external_id=data["google_sheet_id"])
    current_app.logger.info(
        f"Created FamilyPaymentSettings for family {data['google_sheet_id']} with Chek user {family_settings.chek_user_id}"
    )

    # Create for this month
    create_allocations(family_children, get_current_month_start())
    db.session.commit()

    # Create for next month
    create_allocations(family_children, get_next_month_start())
>>>>>>> 40bb81a7
    db.session.commit()

    # send clerk invite
    clerk: Clerk = current_app.clerk_client
    fe_domain = current_app.config.get("FRONTEND_DOMAIN")
    meta_data = {
        "types": [ClerkUserType.FAMILY],  # NOTE: list in case we need to have people who fit into multiple categories
        "family_id": family_id,
    }

    clerk.invitations.create(
        request=CreateInvitationRequestBody(
            email_address=email,
            redirect_url=f"{fe_domain}/auth/sign-up",
            public_metadata=meta_data,
        )
    )

    return jsonify(data)


@bp.get("/family/default_child_id")
@auth_required(ClerkUserType.FAMILY)
def default_child_id():
    user = get_family_user()
    family_id = user.user_data.family_id
    print(family_id)

    children_result = Child.select_by_family_id(cols(Child.ID), int(family_id)).execute()
    children_data = unwrap_or_abort(children_result)

    if not children_data or len(children_data) == 0:
        abort(404, description="No children found for this family.")

    active_child_id = Child.ID(children_data[0])

    return jsonify({"child_id": active_child_id})


@bp.get("/family/")
@bp.get("/family/<child_id>")
@auth_required(ClerkUserType.FAMILY)
def family_data(child_id: Optional[str] = None):
    user = get_family_user()
    family_id = user.user_data.family_id

    family_children_result = Child.select_by_family_id(
        cols(
            Child.ID,
            Child.FIRST_NAME,
            Child.LAST_NAME,
            Child.MONTHLY_ALLOCATION,
            Child.PRORATED_ALLOCATION,
            Child.STATUS,
            Child.PAYMENT_ENABLED,
            Provider.join(Provider.ID, Provider.NAME, Provider.STATUS, Provider.TYPE, Provider.PAYMENT_ENABLED),
        ),
        int(family_id),
    ).execute()

    family_children = unwrap_or_abort(family_children_result)
    print(family_children)

    if not family_children or len(family_children) == 0:
        abort(404, description="No children found for this family.")

    # Determine the active child
    if child_id is not None:
        selected_child = None
        for child in family_children:
            if Child.ID(child) == child_id:
                selected_child = child
                break

        if selected_child is None:
            abort(404, description=f"Child with ID {child_id} not found.")

        child_data = selected_child
    else:
        child_data = family_children[0]

    provider_data = Provider.unwrap(child_data)

    selected_child_info = {
        "id": Child.ID(child_data),
        "first_name": Child.FIRST_NAME(child_data),
        "last_name": Child.LAST_NAME(child_data),
        "balance": None,  # Balance no longer used
        "monthly_allocation": Child.MONTHLY_ALLOCATION(child_data),
        "prorated_first_month_allocation": Child.PRORATED_ALLOCATION(child_data),
        "is_payment_enabled": Child.PAYMENT_ENABLED(child_data),
    }

    providers = []
<<<<<<< HEAD
    for p in provider_data:
        provider_id = Provider.ID(p)
=======
    for c in provider_data:
        provider_id = c.get(ProviderColumnNames.ID)
>>>>>>> 40bb81a7
        # Look up the ProviderPaymentSettings to get is_payable status
        provider_payment_settings = ProviderPaymentSettings.query.filter_by(provider_external_id=provider_id).first()
        current_app.logger.error(f"Provider {provider_id} payment settings: {provider_payment_settings}")

<<<<<<< HEAD
        provider_status = Provider.STATUS(p)
        provider_type = Provider.TYPE(p)

        providers.append(
            {
                "id": provider_id,
                "name": Provider.NAME(p),
                "status": provider_status.lower() if provider_status else "pending",
                "type": provider_type.lower() if provider_type else "unlicensed",
                "is_payable": provider_payment_settings.is_payable if provider_payment_settings else False,
                "is_payment_enabled": Provider.PAYMENT_ENABLED(p),
            }
        )
=======
        providers.append(
            {
                "id": provider_id,
                "name": c.get(ProviderColumnNames.NAME),
                "status": c.get(ProviderColumnNames.STATUS).lower(),
                "type": c.get(ProviderColumnNames.TYPE).lower(),
                "is_payable": provider_payment_settings.is_payable if provider_payment_settings else False,
                "is_payment_enabled": c.get(ProviderColumnNames.PAYMENT_ENABLED),
            }
        )

    transactions = [
        {
            "id": t.get(TransactionColumnNames.ID),
            "name": get_provider_child_mapping_provider(
                t.get(TransactionColumnNames.PROVIDER_CHILD_ID),
                provider_child_mapping_rows,
                provider_rows,
            ).get(ProviderColumnNames.NAME),
            "amount": t.get(TransactionColumnNames.AMOUNT),
            "date": t.get(TransactionColumnNames.DATETIME).isoformat(),
        }
        for t in transaction_data
    ]
>>>>>>> 40bb81a7

    children = [
        {
            "id": Child.ID(c),
            "first_name": Child.FIRST_NAME(c),
            "last_name": Child.LAST_NAME(c),
        }
        for c in family_children
    ]

    notifications = []
    child_status = Child.STATUS(child_data)
    if child_status and child_status.lower() == "pending":
        notifications.append({"type": "application_pending"})
    elif child_status and child_status.lower() == "denied":
        notifications.append({"type": "application_denied"})

    child_ids = [Child.ID(c) for c in family_children]
    needs_attendance = Attendance.filter_by_child_ids(child_ids).count() > 0
    if needs_attendance:
        notifications.append({"type": "attendance"})

    family_payment_settings = FamilyPaymentSettings.query.filter_by(family_external_id=family_id).first()

    return jsonify(
        {
            "selected_child_info": selected_child_info,
            "providers": providers,
            "children": children,
            "notifications": notifications,
            "is_also_provider": ClerkUserType.PROVIDER.value in user.user_data.types,
            "can_make_payments": family_payment_settings.can_make_payments if family_payment_settings else False,
        }
    )


@dataclass
class InviteProviderMessage:
    subject: str
    email: str
    sms: str


def get_invite_provider_message(lang: str, family_name: str, child_name: str, link: str):
    if lang == "es":
        return InviteProviderMessage(
            subject=f"¡{family_name} se complace en invitarte al programa CAP para cuidar a {child_name}!",
            email=f'<html><body>¡{family_name} lo ha invitado a unirse al programa piloto Childcare Affordability Pilot (CAP) como proveedor de {child_name}, ¡Y nos encantaría tenerte a bordo!<br><br>CAP es un programa de 9 meses que ayuda a las familias a pagar el cuidado infantil y a proveedores como usted a recibir su pago. Recibirá pagos de CAP, mantendrá sus rutinas de cuidado habituales y apoyará a las familias con las que ya trabaja, o a nuevas familias.<br><br>¡Haga clic {html_link(link, "aquí")} para aceptar la invitación y comenzar!<br><br>¿Tienes preguntas? Escríbenos a <a href="mailto:support@capcolorado.org" style="color: #0066cc; text-decoration: underline;">support@capcolorado.org</a></body></html>',
            sms=f"¡{family_name} te invitó a unirte al programa CAP para cuidar a {child_name}! CAP ayuda a las familias a pagar el cuidado infantil y a proveedores como tú a recibir su pago. Toque para aceptar: {link} ¿Preguntas? support@capcolorado.org.",
        )

    return InviteProviderMessage(
        subject=f"{family_name} is excited to invite you to the CAP program to care for {child_name}!",
        email=f'<html><body>{family_name} has invited you to join the Childcare Affordability Pilot (CAP) as a provider for {child_name}—and we’d love to have you on board!<br><br>CAP is a 9-month program that helps families pay for childcare and helps providers like you get paid. You’ll receive payments through CAP, keep your usual care routines, and support families you already work with—or new ones.<br><br>Click {html_link(link, "here")} to accept the invitation and get started!<br><br>Questions? Email us at <a href="mailto:support@capcolorado.org" style="color: #0066cc; text-decoration: underline;">support@capcolorado.org</a>.</body></html>',
        sms=f"{family_name} invited you to join the Childcare Affordability Pilot (CAP) to provide care for {child_name}! CAP can help families pay providers like you. Tap to learn more and apply! {link} Questions? support@capcolorado.org.",
    )


@bp.post("/family/invite-provider")
@auth_required(ClerkUserType.FAMILY)
def invite_provider():
    data = request.json

    if "provider_email" not in data:
        abort(400, description="Missing required field: provider_email")
    if "provider_cell" not in data:
        abort(400, description="Missing required field: provider_cell")
    if "child_ids" not in data:
        abort(400, description="Missing required field: child_ids")
    if type(data["child_ids"]) != list:
        abort(400, description="child_ids must be a list of child IDs")
    if len(data["child_ids"]) == 0:
        abort(400, description="child_ids must not be empty")

    if "lang" not in data:
        data["lang"] = "en"

    user = get_family_user()
    family_id = user.user_data.family_id

    family_result = Family.select_by_id(
        cols(
            Family.ID,
            Guardian.join(Guardian.FIRST_NAME, Guardian.LAST_NAME, Guardian.IS_PRIMARY),
            Child.join(Child.ID, Child.FIRST_NAME, Child.LAST_NAME),
        ),
        int(family_id),
    ).execute()

    family_data = unwrap_or_abort(family_result)
    if not family_data:
        abort(404, description=f"Family with ID {family_id} not found.")

    guardians = Guardian.unwrap(family_data)
    primary_guardian = Guardian.get_primary_guardian(guardians)

    family_children = Child.unwrap(family_data)

    # Validate requested children belong to family
    children = []
    for child_id in data["child_ids"]:
        child = None
        for family_child in family_children:
            if Child.ID(family_child) == child_id:
                child = family_child
                break

        if child is None:
            abort(404, description=f"Child with ID {child_id} not found.")

        children.append(child)

    family_name = format_name(primary_guardian) if primary_guardian else UNKNOWN

    invitations: list[ProviderInvitation] = []
    for child in children:
        try:
            child_id = Child.ID(child)
            id = str(uuid4())

            invitation = ProviderInvitation.new(id, data["provider_email"], child_id)
            db.session.add(invitation)
            invitations.append(invitation)

            domain = current_app.config.get("FRONTEND_DOMAIN")
            link = f"{domain}/invite/provider/{id}"

            child_name = format_name(child)

            message = get_invite_provider_message(
                data["lang"],
                family_name,
                child_name,
                link,
            )

            from_email = get_from_email_internal()
            email_sent = send_email(from_email, data["provider_email"], message.subject, message.email)
            if email_sent:
                invitation.record_email_sent()

            if data["provider_cell"] is not None:
                sms_sent = send_sms(data["provider_cell"], message.sms, data["lang"])
                if sms_sent:
                    invitation.record_sms_sent()

        except Exception as e:
            current_app.logger.error(f"Failed to send provider invite for child ID {child_id}: {e}")
        finally:
            db.session.commit()

    send_provider_invited_email(family_name, family_id, [i.public_id for i in invitations])

    return jsonify({"message": "Success"}, 201)


@dataclass
class InviteData:
    child_data: dict
    family_data: dict
    guardian_data: dict  # Primary guardian data
    current_child_count: int
    already_caring_for: bool = False
    at_max_child_count: bool = False


def get_invite_data(child_id: str, provider_id: Optional[str] = None):
    current_child_count = 0
    already_caring_for = False

    child_result = Child.select_by_id(
        cols(
            Child.ID,
            Child.FIRST_NAME,
            Child.LAST_NAME,
            Child.FAMILY_ID,
            Family.join(Family.ID),
            Guardian.join(
                Guardian.FIRST_NAME, Guardian.LAST_NAME, Guardian.EMAIL, Guardian.PHONE_NUMBER, Guardian.IS_PRIMARY
            ),
            Provider.join(Provider.ID, Child.join(Child.ID)),
        ),
        int(child_id),
    ).execute()

    child_data = unwrap_or_abort(child_result)
    if not child_data:
        abort(404, description=f"Child with ID {child_id} not found.")

    family_data = Family.unwrap(child_data)

    guardians = Guardian.unwrap(child_data)
    primary_guardian = Guardian.get_primary_guardian(guardians)

    # Check if provider already has this child and count their total children
    if provider_id is not None:
        child_providers = Provider.unwrap(child_data)
        for provider in child_providers:
            if Provider.ID(provider) == provider_id:
                already_caring_for = True
                # Count all children this provider cares for
                provider_children = Child.unwrap(provider)
                current_child_count = len(provider_children)
                break

    invite_data = InviteData(
        child_data=child_data,
        family_data=family_data,
        guardian_data=primary_guardian,
        current_child_count=current_child_count,
        already_caring_for=already_caring_for,
        at_max_child_count=(current_child_count >= MAX_CHILDREN_PER_PROVIDER),
    )

    return invite_data


@bp.get("/family/provider-invite/<invite_id>")
@auth_optional
def provider_invite(invite_id: str):
    invitation_query = ProviderInvitation.invitations_by_id(invite_id)

    invitation = invitation_query.first()

    if invitation is None:
        abort(404, description=f"Family invitation with ID {invite_id} not found.")

    invitation.record_opened()
    db.session.add(invitation)
    db.session.commit()

    user = get_current_user()
    if user is not None and user.user_data.provider_id is not None:
        invite_data = get_invite_data(invitation.child_google_sheet_id, user.user_data.provider_id)
    else:
        invite_data = get_invite_data(invitation.child_google_sheet_id)

    child = {
        "id": Child.ID(invite_data.child_data),
        "first_name": Child.FIRST_NAME(invite_data.child_data),
        "last_name": Child.LAST_NAME(invite_data.child_data),
    }

    family = {
        "id": Family.ID(invite_data.family_data),
        "first_name": Guardian.FIRST_NAME(invite_data.guardian_data) if invite_data.guardian_data else UNKNOWN,
        "last_name": Guardian.LAST_NAME(invite_data.guardian_data) if invite_data.guardian_data else UNKNOWN,
    }

    return jsonify(
        {
            "accepted": invitation.accepted,
            "child": child,
            "family": family,
            "already_caring_for": invite_data.already_caring_for,
            "at_max_child_count": invite_data.at_max_child_count,
        }
    )


@bp.post("/family/provider-invite/<invite_id>/accept")
@auth_required(ClerkUserType.PROVIDER)
def accept_provider_invite(invite_id: str):
    user = get_provider_user()

    invitation_query = ProviderInvitation.invitations_by_id(invite_id)

    invitation = invitation_query.first()

    if invitation.accepted:
        abort(400, description="Invitation already accepted.")

    invite_data = get_invite_data(invitation.child_google_sheet_id, user.user_data.provider_id)

    provider_result = Provider.select_by_id(cols(Provider.ID, Provider.NAME), int(user.user_data.provider_id)).execute()

    provider = unwrap_or_abort(provider_result)
    if not provider:
        abort(404, description=f"Provider with ID {user.user_data.provider_id} not found.")

    if invite_data.at_max_child_count:
        abort(400, description=f"Provider cannot have more than {MAX_CHILDREN_PER_PROVIDER} children.")

    if invite_data.already_caring_for:
        abort(400, description=f"Provider already has a child in the family.")

    parent_name = format_name(invite_data.guardian_data) if invite_data.guardian_data else UNKNOWN
    child_name = format_name(invite_data.child_data)

    accept_request = send_provider_invite_accept_email(
        provider_name=Provider.NAME(provider),
        provider_id=Provider.ID(provider),
        parent_name=parent_name,
        parent_id=Family.ID(invite_data.family_data),
        child_name=child_name,
        child_id=Child.ID(invite_data.child_data),
    )

    if not accept_request:
        current_app.logger.error(
            f"Failed to send provider invite accept email for provider ID {user.user_data.provider_id} and family ID {Family.ID(invite_data.family_data)}.",
        )

    invitation.record_accepted()
    db.session.add(invitation)
    db.session.commit()

    return jsonify({"message": "Success"}, 200)<|MERGE_RESOLUTION|>--- conflicted
+++ resolved
@@ -1,10 +1,5 @@
 from dataclasses import dataclass
-<<<<<<< HEAD
-from datetime import datetime
 from typing import Optional
-=======
-from typing import List, Optional
->>>>>>> 40bb81a7
 from uuid import uuid4
 
 from clerk_backend_api import Clerk, CreateInvitationRequestBody
@@ -21,38 +16,12 @@
 from app.extensions import db
 from app.models.attendance import Attendance
 from app.models.family_payment_settings import FamilyPaymentSettings
-<<<<<<< HEAD
 from app.models.month_allocation import MonthAllocation
 from app.models.provider_invitation import ProviderInvitation
 from app.models.provider_payment_settings import ProviderPaymentSettings
 from app.supabase.helpers import cols, format_name, unwrap_or_abort
-from app.supabase.tables import Child, Family, Guardian, Provider, ProviderChildMapping
-=======
-from app.models.provider_invitation import ProviderInvitation
-from app.models.provider_payment_settings import ProviderPaymentSettings
-from app.services.allocation_service import AllocationService
-from app.sheets.helpers import KeyMap, format_name, get_row
-from app.sheets.mappings import (
-    ChildColumnNames,
-    FamilyColumnNames,
-    ProviderChildMappingColumnNames,
-    ProviderColumnNames,
-    TransactionColumnNames,
-    get_child,
-    get_child_providers,
-    get_child_transactions,
-    get_children,
-    get_families,
-    get_family,
-    get_family_children,
-    get_provider_child_mapping_provider,
-    get_provider_child_mappings,
-    get_provider_child_mappings_by_provider_id,
-    get_providers,
-    get_transactions,
-)
+from app.supabase.tables import Child, Family, Guardian, Provider
 from app.utils.date_utils import get_current_month_start, get_next_month_start
->>>>>>> 40bb81a7
 from app.utils.email_service import (
     get_from_email_internal,
     html_link,
@@ -65,25 +34,12 @@
 bp = Blueprint("family", __name__)
 
 
-def create_allocations(family_children: List[KeyMap], month) -> None:
-    """Create allocations for a list of children for a specific month."""
-    child_ids = [child.get(ChildColumnNames.ID) for child in family_children]
-    allocation_service = AllocationService(current_app)
-    allocation_service.create_allocations_for_specific_children(child_ids, month)
-
-
 @bp.post("/family")
 @api_key_required
 def new_family():
     data = request.json
 
-<<<<<<< HEAD
     family_id = data.get("family_id")
-=======
-    google_sheet_id = data.get("google_sheet_id")
-
-    # TODO should we replace this with getting from the google sheet?
->>>>>>> 40bb81a7
     email = data.get("email")
 
     # Validate required fields
@@ -93,7 +49,6 @@
     if "email" not in data:
         abort(400, description="Missing required field: email")
 
-<<<<<<< HEAD
     family_children_result = Child.select_by_family_id(cols(Child.ID), int(family_id)).execute()
     family_children = unwrap_or_abort(family_children_result)
 
@@ -106,29 +61,16 @@
 
     for child in family_children:
         # Create a new MonthAllocation for each child
+        # Create for this month
         MonthAllocation.get_or_create_for_month(
             Child.ID(child),
-            datetime.today().replace(day=1),
-        )
-
-=======
-    all_children_data = get_children()
-    family_children = get_family_children(google_sheet_id, all_children_data)
-
-    # Create Chek user and FamilyPaymentSettings
-    payment_service = current_app.payment_service
-    family_settings = payment_service.onboard_family(family_external_id=data["google_sheet_id"])
-    current_app.logger.info(
-        f"Created FamilyPaymentSettings for family {data['google_sheet_id']} with Chek user {family_settings.chek_user_id}"
-    )
-
-    # Create for this month
-    create_allocations(family_children, get_current_month_start())
-    db.session.commit()
-
-    # Create for next month
-    create_allocations(family_children, get_next_month_start())
->>>>>>> 40bb81a7
+            get_current_month_start(),
+        )
+        # Create for next month
+        MonthAllocation.get_or_create_for_month(
+            Child.ID(child),
+            get_next_month_start(),
+        )
     db.session.commit()
 
     # send clerk invite
@@ -223,18 +165,12 @@
     }
 
     providers = []
-<<<<<<< HEAD
     for p in provider_data:
         provider_id = Provider.ID(p)
-=======
-    for c in provider_data:
-        provider_id = c.get(ProviderColumnNames.ID)
->>>>>>> 40bb81a7
         # Look up the ProviderPaymentSettings to get is_payable status
         provider_payment_settings = ProviderPaymentSettings.query.filter_by(provider_external_id=provider_id).first()
         current_app.logger.error(f"Provider {provider_id} payment settings: {provider_payment_settings}")
 
-<<<<<<< HEAD
         provider_status = Provider.STATUS(p)
         provider_type = Provider.TYPE(p)
 
@@ -248,32 +184,6 @@
                 "is_payment_enabled": Provider.PAYMENT_ENABLED(p),
             }
         )
-=======
-        providers.append(
-            {
-                "id": provider_id,
-                "name": c.get(ProviderColumnNames.NAME),
-                "status": c.get(ProviderColumnNames.STATUS).lower(),
-                "type": c.get(ProviderColumnNames.TYPE).lower(),
-                "is_payable": provider_payment_settings.is_payable if provider_payment_settings else False,
-                "is_payment_enabled": c.get(ProviderColumnNames.PAYMENT_ENABLED),
-            }
-        )
-
-    transactions = [
-        {
-            "id": t.get(TransactionColumnNames.ID),
-            "name": get_provider_child_mapping_provider(
-                t.get(TransactionColumnNames.PROVIDER_CHILD_ID),
-                provider_child_mapping_rows,
-                provider_rows,
-            ).get(ProviderColumnNames.NAME),
-            "amount": t.get(TransactionColumnNames.AMOUNT),
-            "date": t.get(TransactionColumnNames.DATETIME).isoformat(),
-        }
-        for t in transaction_data
-    ]
->>>>>>> 40bb81a7
 
     children = [
         {
