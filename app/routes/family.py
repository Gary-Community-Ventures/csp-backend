--- conflicted
+++ resolved
@@ -33,13 +33,13 @@
     data = request.json
 
     # Validate required fields
-    if 'google_sheet_id' not in data:
+    if "google_sheet_id" not in data:
         abort(400, description="Missing required fields: google_sheet_id")
 
-    if 'email' not in data:
+    if "email" not in data:
         abort(400, description="Missing required field: email")
 
-    if Family.query.filter_by(google_sheet_id=data['google_sheet_id']).first():
+    if Family.query.filter_by(google_sheet_id=data["google_sheet_id"]).first():
         abort(409, description=f"A family with that Google Sheet ID already exists.")
 
     # Create new family
@@ -52,11 +52,7 @@
     fe_domain = current_app.config.get("FRONTEND_DOMAIN")
     meta_data = {
         "types": [ClerkUserType.FAMILY],  # NOTE: list in case we need to have people who fit into multiple categories
-<<<<<<< HEAD
-        "household_id": 1,  # TODO: add
-=======
-        "family_id": family.id,  
->>>>>>> 3fc9f5e5
+        "family_id": family.id,
     }
 
     clerk.invitations.create(
@@ -73,10 +69,10 @@
 def family_data():
     user = get_current_user()
 
-    if user is None or user.user_data.household_id is None:
+    if user is None or user.user_data.family_id is None:
         abort(401)
 
-    family_id = user.user_data.household_id
+    family_id = user.user_data.family_id
     active_child_id = 2  # FIXME: get the actual child id
 
     family_rows = get_families()
@@ -107,7 +103,6 @@
         for c in caregiver_data
     ]
 
-<<<<<<< HEAD
     transactions = [
         {
             "id": t.get(TransactionColumnNames.ID),
@@ -118,37 +113,6 @@
             "date": t.get(TransactionColumnNames.DATETIME).isoformat(),
         }
         for t in transaction_data
-=======
-    # Sort transactions by date (newest first)
-    transactions.sort(key=lambda x: x["date"], reverse=True)
-
-    # Apply the +--+-- pattern to the sorted transactions
-    for i, transaction in enumerate(transactions):
-        if i % 3 == 0:  # Positive transaction
-            transaction["amount"] = 1200.00
-            transaction["provider"] = "Childcare Subsidy"
-        else:  # Negative transaction
-            transaction["amount"] = round(random.uniform(-500.00, -50.00), 2)  # Ensure negative amounts
-            transaction["provider"] = random.choice(caregiver_names)
-
-    # Calculate balance from transactions and ensure it's positive
-    total_balance = sum(t["amount"] for t in transactions)
-    if total_balance <= 0:
-        total_balance += random.uniform(500.00, 2000.00)  # Add a positive offset if balance is not positive
-
-    # Generate random family info
-    first_names = [
-        "Captain",
-        "Sparkle",
-        "Professor",
-        "Whimsy",
-        "Ziggy",
-        "Luna",
-        "Pixel",
-        "Gizmo",
-        "Jubilee",
-        "Stardust",
->>>>>>> 3fc9f5e5
     ]
 
     children = [
@@ -159,22 +123,10 @@
         }
         for c in family_children
     ]
-<<<<<<< HEAD
 
     return jsonify(
         {
             "selected_child_info": selected_child_info,
-=======
-    family_info = {
-        "first_name": random.choice(first_names),
-        "last_name": random.choice(last_names),
-        "balance": round(total_balance, 2),
-    }
-
-    return jsonify(
-        {
-            "family_info": family_info,
->>>>>>> 3fc9f5e5
             "caregivers": caregivers,
             "transactions": transactions,
             "children": children,
