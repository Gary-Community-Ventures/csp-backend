import traceback

from flask import Blueprint, current_app, jsonify, request
from pydantic import ValidationError

from app.auth.decorators import (
    ClerkUserType,
    auth_required,
)
from app.auth.helpers import get_family_user
from app.extensions import db
from app.models.allocated_lump_sum import AllocatedLumpSum
from app.models.month_allocation import MonthAllocation
from app.schemas.lump_sum import AllocatedLumpSumCreateRequest, AllocatedLumpSumResponse
from app.sheets.mappings import (
    ChildColumnNames,
    ProviderColumnNames,
    get_child_providers,
    get_children,
    get_family_children,
    get_provider_child_mappings,
    get_providers,
)
from app.utils.email_service import send_lump_sum_payment_request_email

bp = Blueprint("lump_sum", __name__, url_prefix="/lump-sums")


@bp.post("")
@auth_required(ClerkUserType.FAMILY)
def create_lump_sum():
    user = get_family_user()

    family_id = user.user_data.family_id

    try:
        request_data = AllocatedLumpSumCreateRequest.model_validate(request.get_json())
    except ValidationError as e:
        return jsonify({"error": e.errors()}), 400

    allocation_id = request_data.allocation_id
    provider_id = request_data.provider_id
    amount_cents = request_data.amount_cents
    hours = request_data.hours

    allocation = db.session.get(MonthAllocation, allocation_id)
    if not allocation:
        return jsonify({"error": "MonthAllocation not found"}), 404

    # Check if the child associated with the allocation belongs to the family
    allocation_child_id = allocation.google_sheets_child_id
    child_rows = get_children()
    family_children = get_family_children(family_id, child_rows)

    associated_child = None
    for child in family_children:
        if child.get(ChildColumnNames.ID) == allocation_child_id:
            associated_child = child
            break

    if not associated_child:
        return jsonify({"error": "Child not associated with the authenticated family."}), 403

    # Check if the provider is associated with the child
    provider_child_mapping_rows = get_provider_child_mappings()
    provider_rows = get_providers()
    child_providers = get_child_providers(allocation_child_id, provider_child_mapping_rows, provider_rows)

<<<<<<< HEAD
    provider_found = False
    for provider_data in child_providers:
        if provider_data.get(ProviderColumnNames.ID) == provider_id:
            provider_found = True
=======
    provider_data = None
    for provider in child_providers:
        if provider.get(ProviderColumnNames.ID) == provider_id:
            provider_data = provider
>>>>>>> 10290999
            break

    if not provider_data:
        return jsonify({"error": "Provider not associated with the specified child."}), 403

    if not provider_data or not provider_data.get(ProviderColumnNames.PAYMENT_ENABLED):
        return jsonify({"error": "Cannot submit: provider payment not enabled"}), 400

    if not associated_child.get(ChildColumnNames.PAYMENT_ENABLED):
        return jsonify({"error": "Cannot submit: child payment not enabled"}), 400

    try:
        lump_sum = AllocatedLumpSum.create_lump_sum(
            allocation=allocation,
            provider_id=provider_id,
            amount_cents=amount_cents,
            hours=hours,
        )
        db.session.add(lump_sum)
        db.session.flush()  # Flush to get lump_sum ID before payment processing

        # Process payment using the PaymentService
        payment_successful = current_app.payment_service.process_payment(
            external_provider_id=provider_id,
            external_child_id=allocation_child_id,
            month_allocation=allocation,
            allocated_lump_sums=[lump_sum],
        )

        if not payment_successful:
            db.session.rollback()
            return jsonify({"error": "Failed to process payment for lump sum."}), 500

        db.session.commit()

        # Send payment notification email (after successful payment)
        # If email fails, we log it but don't fail the request since payment succeeded
        try:
            send_lump_sum_payment_request_email(
                provider_name=provider_data.get(ProviderColumnNames.NAME),
                google_sheets_provider_id=provider_id,
                child_first_name=associated_child.get(ChildColumnNames.FIRST_NAME),
                child_last_name=associated_child.get(ChildColumnNames.LAST_NAME),
                google_sheets_child_id=allocation_child_id,
                amount_in_cents=amount_cents,
                hours=hours,
                month=allocation.date.strftime("%B %Y"),
            )
        except Exception as email_error:
            # Log email failure as warning, but payment was successful so continue
            current_app.logger.warning(
                f"Lump sum payment processed successfully for provider {provider_id}, child {allocation_child_id} "
                f"(${amount_cents / 100:.2f}), but email notification failed: {email_error}"
            )
        return (
            AllocatedLumpSumResponse.model_validate(lump_sum).model_dump_json(),
            201,
            {"Content-Type": "application/json"},
        )
    except ValueError as e:
        db.session.rollback()
        return jsonify({"error": str(e)}), 400
    except Exception as e:
        db.session.rollback()
        current_app.logger.error(f"Error creating lump sum or processing payment: {e}")
        current_app.logger.error(traceback.format_exc())
        return jsonify({"error": "An unexpected error occurred."}), 500<|MERGE_RESOLUTION|>--- conflicted
+++ resolved
@@ -66,17 +66,10 @@
     provider_rows = get_providers()
     child_providers = get_child_providers(allocation_child_id, provider_child_mapping_rows, provider_rows)
 
-<<<<<<< HEAD
-    provider_found = False
-    for provider_data in child_providers:
-        if provider_data.get(ProviderColumnNames.ID) == provider_id:
-            provider_found = True
-=======
     provider_data = None
     for provider in child_providers:
         if provider.get(ProviderColumnNames.ID) == provider_id:
             provider_data = provider
->>>>>>> 10290999
             break
 
     if not provider_data:
