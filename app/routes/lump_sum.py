--- conflicted
+++ resolved
@@ -1,9 +1,6 @@
 import traceback
 
-<<<<<<< HEAD
-=======
 import sentry_sdk
->>>>>>> 40bb81a7
 from flask import Blueprint, current_app, jsonify, request
 from pydantic import ValidationError
 
@@ -16,15 +13,8 @@
 from app.models.allocated_lump_sum import AllocatedLumpSum
 from app.models.month_allocation import MonthAllocation
 from app.schemas.lump_sum import AllocatedLumpSumCreateRequest, AllocatedLumpSumResponse
-from app.sheets.mappings import (
-    ChildColumnNames,
-    ProviderColumnNames,
-    get_child_providers,
-    get_children,
-    get_family_children,
-    get_provider_child_mappings,
-    get_providers,
-)
+from app.supabase.helpers import cols, unwrap_or_abort
+from app.supabase.tables import Child, Provider
 from app.utils.email_service import send_lump_sum_payment_email
 
 bp = Blueprint("lump_sum", __name__, url_prefix="/lump-sums")
@@ -53,12 +43,17 @@
 
     # Check if the child associated with the allocation belongs to the family
     allocation_child_id = allocation.google_sheets_child_id
-    child_rows = get_children()
-    family_children = get_family_children(family_id, child_rows)
+
+    # Get family children with associated providers
+    family_children_result = Child.select_by_family_id(
+        cols(Child.ID, Child.PAYMENT_ENABLED, Provider.join(Provider.ID, Provider.PAYMENT_ENABLED)), int(family_id)
+    ).execute()
+
+    family_children = unwrap_or_abort(family_children_result)
 
     associated_child = None
     for child in family_children:
-        if child.get(ChildColumnNames.ID) == allocation_child_id:
+        if Child.ID(child) == allocation_child_id:
             associated_child = child
             break
 
@@ -66,23 +61,21 @@
         return jsonify({"error": "Child not associated with the authenticated family."}), 403
 
     # Check if the provider is associated with the child
-    provider_child_mapping_rows = get_provider_child_mappings()
-    provider_rows = get_providers()
-    child_providers = get_child_providers(allocation_child_id, provider_child_mapping_rows, provider_rows)
+    child_providers = Provider.unwrap(associated_child)
 
     provider_data = None
     for provider in child_providers:
-        if provider.get(ProviderColumnNames.ID) == provider_id:
+        if Provider.ID(provider) == provider_id:
             provider_data = provider
             break
 
     if not provider_data:
         return jsonify({"error": "Provider not associated with the specified child."}), 403
 
-    if not provider_data or not provider_data.get(ProviderColumnNames.PAYMENT_ENABLED):
+    if not provider_data or not Provider.PAYMENT_ENABLED(provider_data):
         return jsonify({"error": "Cannot submit: provider payment not enabled"}), 400
 
-    if not associated_child.get(ChildColumnNames.PAYMENT_ENABLED):
+    if not Child.PAYMENT_ENABLED(associated_child):
         return jsonify({"error": "Cannot submit: child payment not enabled"}), 400
 
     try:
@@ -101,29 +94,6 @@
             external_child_id=allocation_child_id,
             month_allocation=allocation,
             allocated_lump_sums=[lump_sum],
-<<<<<<< HEAD
-=======
-        )
-
-        if not payment_successful:
-            db.session.rollback()
-            return jsonify({"error": "Failed to process payment for lump sum."}), 500
-
-        db.session.commit()
-
-        # Send payment notification email (after successful payment)
-        # If email fails, we log it but don't fail the request since payment succeeded
-        # TODO leave so whe know when payments happen but remove in future
-        send_lump_sum_payment_email(
-            provider_name=provider_data.get(ProviderColumnNames.NAME),
-            google_sheets_provider_id=provider_id,
-            child_first_name=associated_child.get(ChildColumnNames.FIRST_NAME),
-            child_last_name=associated_child.get(ChildColumnNames.LAST_NAME),
-            google_sheets_child_id=allocation_child_id,
-            amount_in_cents=amount_cents,
-            hours=hours,
-            month=allocation.date.strftime("%B %Y"),
->>>>>>> 40bb81a7
         )
 
         if not payment_successful:
@@ -136,10 +106,10 @@
         # If email fails, we log it but don't fail the request since payment succeeded
         try:
             send_lump_sum_payment_email(
-                provider_name=provider_data.get(ProviderColumnNames.NAME),
+                provider_name=Provider.NAME(provider_data),
                 google_sheets_provider_id=provider_id,
-                child_first_name=associated_child.get(ChildColumnNames.FIRST_NAME),
-                child_last_name=associated_child.get(ChildColumnNames.LAST_NAME),
+                child_first_name=Child.FIRST_NAME(associated_child),
+                child_last_name=Child.LAST_NAME(associated_child),
                 google_sheets_child_id=allocation_child_id,
                 amount_in_cents=amount_cents,
                 hours=hours,
@@ -158,18 +128,12 @@
         )
     except ValueError as e:
         db.session.rollback()
-<<<<<<< HEAD
-        return jsonify({"error": str(e)}), 400
-    except Exception as e:
-        db.session.rollback()
-=======
         sentry_sdk.capture_exception(e)
         current_app.logger.error(f"Validation error creating lump sum or processing payment: {e}")
         return jsonify({"error": str(e)}), 400
     except Exception as e:
         db.session.rollback()
         sentry_sdk.capture_exception(e)
->>>>>>> 40bb81a7
         current_app.logger.error(f"Error creating lump sum or processing payment: {e}")
         current_app.logger.error(traceback.format_exc())
         return jsonify({"error": "An unexpected error occurred."}), 500