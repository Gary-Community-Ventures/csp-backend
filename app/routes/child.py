from datetime import date

from flask import Blueprint, current_app, jsonify, request

from app.auth.decorators import (
    ClerkUserType,
    auth_required,
)
from app.models import AllocatedCareDay, MonthAllocation
from app.schemas.care_day import AllocatedCareDayResponse
from app.schemas.month_allocation import (
    MonthAllocationResponse,
)
<<<<<<< HEAD
from app.schemas.payment import PaymentErrorResponse, PaymentProcessedResponse
from app.sheets.mappings import get_child, get_children, get_provider, get_providers
from app.utils.email_service import (
    send_care_days_payment_request_email,
)
=======
from app.sheets.mappings import (
    ChildColumnNames,
    ProviderColumnNames,
    get_child,
    get_children,
    get_provider,
    get_providers,
)
from app.utils.email_service import send_submission_notification
>>>>>>> 10290999
from app.utils.json_utils import custom_jsonify

bp = Blueprint("child", __name__)


@bp.route(
    "/child/<string:child_id>/allocation/<int:month>/<int:year>",
    methods=["GET"],
)
@auth_required(ClerkUserType.FAMILY)
def get_month_allocation(child_id, month, year):
    provider_id = request.args.get("provider_id")
    try:
        month_date = date(year, month, 1)
        allocation = MonthAllocation.get_or_create_for_month(child_id, month_date)
    except ValueError as e:
        return jsonify({"error": str(e)}), 400

    if not allocation:
        return jsonify({"error": "Allocation not found"}), 400

    if provider_id:
        care_days_query = AllocatedCareDay.query.filter_by(
            care_month_allocation_id=allocation.id,
            provider_google_sheets_id=provider_id,
        )
    else:
        care_days_query = AllocatedCareDay.query.filter_by(care_month_allocation_id=allocation.id)
    care_days = care_days_query.all()

    # Serialize care_days using Pydantic model
    serialized_care_days = []
    for day in care_days:
        care_day_data = AllocatedCareDayResponse.model_validate(day).model_dump()
        serialized_care_days.append(care_day_data)

    # Serialize allocation using MonthAllocationResponse
    serialized_allocation = MonthAllocationResponse.model_validate(allocation).model_dump()
    serialized_allocation["care_days"] = serialized_care_days

    return custom_jsonify(serialized_allocation)


@bp.route(
    "/child/<string:child_id>/provider/<string:provider_id>/allocation/<int:month>/<int:year>/submit",
    methods=["POST"],
)
@auth_required(ClerkUserType.FAMILY)
def submit_care_days(child_id, provider_id, month, year):
    try:
        month_date = date(year, month, 1)
    except ValueError:
        return jsonify({"error": "Invalid month or year"}), 400

    allocation = MonthAllocation.query.filter_by(google_sheets_child_id=child_id, date=month_date).first()
    if not allocation:
        return jsonify({"error": "Allocation not found"}), 404

    if allocation.over_allocation:
        return jsonify({"error": "Cannot submit: allocation exceeded"}), 400

    # Get child data to find the family ID
    child_data = get_child(child_id, get_children())
    if not child_data:
        return jsonify({"error": "Child not found"}), 404

    if not child_data.get(ChildColumnNames.PAYMENT_ENABLED):
        return jsonify({"error": "Cannot submit: child payment not enabled"}), 400

    provider_data = get_provider(provider_id, get_providers())
    if not provider_data:
        return jsonify({"error": "Provider not found"}), 404

    if not provider_data.get(ProviderColumnNames.PAYMENT_ENABLED):
        return jsonify({"error": "Cannot submit: provider payment not enabled"}), 400

    care_days_to_submit = AllocatedCareDay.query.filter(
        AllocatedCareDay.care_month_allocation_id == allocation.id,
        AllocatedCareDay.provider_google_sheets_id == provider_id,
        AllocatedCareDay.deleted_at.is_(None),  # Don't submit deleted days
        AllocatedCareDay.last_submitted_at.is_(None),  # Don't submit already submitted days
    ).all()

    # Only process payment for care days that have an amount
    if not care_days_to_submit:
        return jsonify({"error": "No care days to submit"}), 400

    # Get provider and child data for payment processing and email
    all_providers_data = get_providers()
    all_children_data = get_children()

    provider_data = get_provider(provider_id, all_providers_data)
    child_data = get_child(child_id, all_children_data)

    if not provider_data:
        return jsonify({"error": "Provider not found"}), 404
    if not child_data:
        return jsonify({"error": "Child not found"}), 404

    # Calculate total amount for email (before payment processing)
    total_amount_cents = sum(day.amount_cents for day in care_days_to_submit)

    # Process payment for submitted care days
    # PaymentService now handles marking care days as submitted within the same transaction
    payment_successful = current_app.payment_service.process_payment(
        external_provider_id=provider_id,
        external_child_id=child_id,
        month_allocation=allocation,
        allocated_care_days=care_days_to_submit,
    )

    if not payment_successful:
        error_response = PaymentErrorResponse(error="Payment processing failed. Please try again.")
        return error_response.model_dump_json(), 500, {"Content-Type": "application/json"}

    # Send payment notification email (after successful payment)
    # If email fails, we log it but don't fail the request since payment succeeded
    try:
        send_care_days_payment_request_email(
            provider_name=provider_data.get("Name", "Unknown"),
            google_sheets_provider_id=provider_id,
            child_first_name=child_data.get("First Name", "Unknown"),
            child_last_name=child_data.get("Last Name", ""),
            google_sheets_child_id=child_id,
            amount_in_cents=total_amount_cents,
            care_days=care_days_to_submit,
        )
    except Exception as email_error:
        # Log email failure as warning, but payment was successful so continue
        current_app.logger.warning(
            f"Payment processed successfully for provider {provider_id}, child {child_id} "
            f"(${total_amount_cents / 100:.2f}), but email notification failed: {email_error}"
        )

    response = PaymentProcessedResponse(
        message="Payment processed successfully",
        total_amount=f"${total_amount_cents / 100:.2f}",
        care_days=[AllocatedCareDayResponse.model_validate(day) for day in care_days_to_submit],
    )

    return response.model_dump_json(), 200, {"Content-Type": "application/json"}<|MERGE_RESOLUTION|>--- conflicted
+++ resolved
@@ -11,13 +11,7 @@
 from app.schemas.month_allocation import (
     MonthAllocationResponse,
 )
-<<<<<<< HEAD
 from app.schemas.payment import PaymentErrorResponse, PaymentProcessedResponse
-from app.sheets.mappings import get_child, get_children, get_provider, get_providers
-from app.utils.email_service import (
-    send_care_days_payment_request_email,
-)
-=======
 from app.sheets.mappings import (
     ChildColumnNames,
     ProviderColumnNames,
@@ -26,8 +20,9 @@
     get_provider,
     get_providers,
 )
-from app.utils.email_service import send_submission_notification
->>>>>>> 10290999
+from app.utils.email_service import (
+    send_care_days_payment_request_email,
+)
 from app.utils.json_utils import custom_jsonify
 
 bp = Blueprint("child", __name__)
