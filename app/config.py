--- conflicted
+++ resolved
@@ -1,29 +1,5 @@
 import os
 
-<<<<<<< HEAD
-# --- Environment Constants ---
-ENV_DEVELOPMENT = "development"
-ENV_STAGING = "staging"
-ENV_PRODUCTION = "production"
-ENV_TESTING = "testing"
-# --- End Environment Constants ---
-
-# --- Business Logic Constants ---
-BUSINESS_TIMEZONE = "America/Denver"  # Mountain Time for care day locking and business rules
-
-# --- Payment Processing Constants ---
-MAX_PAYMENT_AMOUNT_CENTS = 140000  # $1400 maximum per transaction
-MAX_ALLOCATION_AMOUNT_CENTS = 140000  # $1400 maximum per month allocation
-
-# --- Timing Constants ---
-CHEK_STATUS_STALE_MINUTES = 1  # Minutes before Chek status is considered stale
-
-# --- Date Calculation Constants ---
-DAYS_TO_NEXT_MONTH = 32  # Days to add to current month to safely get into next month
-# --- End Business Logic Constants ---
-
-=======
->>>>>>> 40bb81a7
 
 class Config:
     """Base configuration."""
