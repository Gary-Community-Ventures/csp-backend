--- conflicted
+++ resolved
@@ -164,10 +164,7 @@
     app.register_blueprint(care_day_bp)
     app.register_blueprint(child_bp)
     app.register_blueprint(payment_rate_bp)
-<<<<<<< HEAD
     app.register_blueprint(attendance_bp)
-=======
     app.register_blueprint(lump_sum_bp)
->>>>>>> 15c73871
 
     return app