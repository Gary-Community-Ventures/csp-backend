--- conflicted
+++ resolved
@@ -52,12 +52,9 @@
     ZIP = Column("zip")
     LANGUAGE = Column("language", enum_column(Language))
     LINK_ID = Column("link_id")
-<<<<<<< HEAD
     CLERK_USER_ID = Column("clerk_user_id")
     PORTAL_INVITE_SENT_AT = Column("portal_invite_sent_at", datetime_column)
-=======
     PROVIDER_INVITED_AT = Column("provider_invited_at", datetime_column)
->>>>>>> 0d152fb1
 
 
 class Guardian(Table):
@@ -150,14 +147,11 @@
     PDIS_MEDICATION_ADMINISTRATION_PART_ONE_COMPLETED_AT = Column(
         "pdis_medication_administration_part_one_completed_at", datetime_column
     )
-<<<<<<< HEAD
     CLERK_USER_ID = Column("clerk_user_id")
     PORTAL_INVITE_SENT_AT = Column("portal_invite_sent_at", datetime_column)
-=======
     FAMILY_INVITED_AT = Column("family_invited_at", datetime_column)
     RATES_CONFIGURED_AT = Column("rates_configured_at", datetime_column)
     PAYMENT_METHOD_CONFIGURED_AT = Column("payment_method_configured_at", datetime_column)
->>>>>>> 0d152fb1
 
 
 class ProviderChildMapping(Table):
