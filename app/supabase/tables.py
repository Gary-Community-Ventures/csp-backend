from flask import current_app
from postgrest import SyncRequestBuilder, SyncSelectRequestBuilder

from app.supabase.columns import (
    Column,
    Language,
    ProviderType,
    Status,
    date_column,
    datetime_column,
    enum_column,
)
from app.supabase.helpers import cols


class Table:
    TABLE_NAME = ""
    ID = Column("id")

    @classmethod
    def query(cls) -> SyncRequestBuilder:
        return current_app.supabase_client.table(cls.TABLE_NAME)

    @classmethod
    def join(cls, *columns: str):
        return f"{cls.TABLE_NAME}({cols(*columns)})"

    @classmethod
    def select_by_id(cls, columns: str, id: int) -> SyncSelectRequestBuilder:
        return cls.query().select(columns).eq(cls.ID, id).maybe_single()

    @classmethod
    def unwrap(cls, data: dict):
        return data[cls.TABLE_NAME]

    @classmethod
    def find_by_id(cls, data: list[dict], id: str):
        for row in data:
            if cls.ID(row) == id:
                return row

        return None


class Family(Table):
    TABLE_NAME = "family"

    CREATED_AT = Column("created_at", datetime_column)
    REFERRED_BY = Column("referred_by")
    SIZE = Column("size", int)
    YEARLY_INCOME = Column("yearly_income", float)
    ZIP = Column("zip")
    LANGUAGE = Column("language", enum_column(Language))
    LINK_ID = Column("link_id")


class Guardian(Table):
    TABLE_NAME = "guardian"

    CREATED_AT = Column("created_at", datetime_column)
    TYPE = Column("type")
    FIRST_NAME = Column("first_name")
    LAST_NAME = Column("last_name")
    EMAIL = Column("email")
    PHONE_NUMBER = Column("phone_number")
    ADDRESS_1 = Column("address_1")
    ADDRESS_2 = Column("address_2")
    CITY = Column("city")
    STATE = Column("state")
    ZIP = Column("zip")

    # Foreign keys
    FAMILY_ID = Column("family", int)

    @classmethod
    def get_primary_guardian(cls, data: list[dict]) -> dict:
        for g in data:
            if cls.TYPE(g).lower() == "primary":
                return g

        return None


class Child(Table):
    TABLE_NAME = "child"

    CREATED_AT = Column("created_at", datetime_column)
    FIRST_NAME = Column("first_name")
    MIDDLE_NAME = Column("middle_name")
    LAST_NAME = Column("last_name")
    DATE_OF_BIRTH = Column("dob", date_column)
    MONTHLY_ALLOCATION = Column("monthly_allocation", float)
    PRORATED_ALLOCATION = Column("prorated_allocation", float)
    STATUS = Column("status", enum_column(Status))
    PAYMENT_ENABLED = Column("payment_enabled", bool)

    # Foreign keys
    FAMILY_ID = Column("family_id")

    @classmethod
    def select_by_family_id(cls, columns: str, family_id: int) -> SyncSelectRequestBuilder:
        return cls.query().select(columns).eq(cls.FAMILY_ID, family_id)


class Provider(Table):
    TABLE_NAME = "provider"

    CREATED_AT = Column("created_at", datetime_column)
    NAME = Column("name")
    FIRST_NAME = Column("first_name")
    LAST_NAME = Column("last_name")
    EMAIL = Column("email")
    PHONE_NUMBER = Column("phone")
    STATUS = Column("status", enum_column(Status))
    TYPE = Column("type", enum_column(ProviderType))
    PAYMENT_ENABLED = Column("payment_enabled", bool)
    ADDRESS_1 = Column("care_location_address_1")
    ADDRESS_2 = Column("care_location_address_2")
    CITY = Column("care_location_city")
    STATE = Column("care_location_state")
    ZIP = Column("care_location_zip")
    LANGUAGE = Column("language", enum_column(Language))
    CPR_CERTIFIED = Column("cpr_certified")
    CPR_TRAINING_LINK = Column("cpr_training_link")
    CPR_ONLINE_TRAINING_COMPLETED_AT = Column("cpr_online_training_completed_at", datetime_column)
    CHILD_SAFETY_MODULE_TRAINING_COMPLETED_AT = Column("child_safety_module_training_completed_at", datetime_column)
    SAFE_SLEEP_FOR_INFANTS_TRAINING_COMPLETED_AT = Column(
        "safe_sleep_for_infants_training_completed_at", datetime_column
    )
    HOME_SAFETY_AND_INJURY_PREVENTION_TRAINING_COMPLETED_AT = Column(
        "home_safety_and_injury_prevention_training_completed_at", datetime_column
    )
<<<<<<< HEAD
    LINK_ID = Column("link_id")
=======
    PDIS_FIRST_AID_CPR_COMPLETED_AT = Column("pdis_first_aid_cpr_completed_at", datetime_column)
    PDIS_STANDARD_PRECAUTIONS_COMPLETED_AT = Column("pdis_standard_precautions_completed_at", datetime_column)
    PDIS_PREVENTING_CHILD_ABUSE_COMPLETED_AT = Column("pdis_preventing_child_abuse_completed_at", datetime_column)
    PDIS_INFANT_SAFE_SLEEP_COMPLETED_AT = Column("pdis_infant_safe_sleep_completed_at", datetime_column)
    PDIS_EMERGENCY_PREPAREDNESS_COMPLETED_AT = Column("pdis_emergency_preparedness_completed_at", datetime_column)
    PDIS_INJURY_PREVENTION_COMPLETED_AT = Column("pdis_injury_prevention_completed_at", datetime_column)
    PDIS_PREVENTING_SHAKEN_BABY_COMPLETED_AT = Column("pdis_preventing_shaken_baby_completed_at", datetime_column)
    PDIS_RECOGNIZING_IMPACT_OF_BIAS_COMPLETED_AT = Column(
        "pdis_recognizing_impact_of_bias_completed_at", datetime_column
    )
    PDIS_MEDICATION_ADMINISTRATION_PART_ONE_COMPLETED_AT = Column(
        "pdis_medication_administration_part_one_completed_at", datetime_column
    )
>>>>>>> b3a94549


class ProviderChildMapping(Table):
    TABLE_NAME = "provider_child_mapping"

    CREATED_AT = Column("created_at", datetime_column)
    PROVIDER_ID = Column("provider_id")
    CHILD_ID = Column("child_id")<|MERGE_RESOLUTION|>--- conflicted
+++ resolved
@@ -130,9 +130,7 @@
     HOME_SAFETY_AND_INJURY_PREVENTION_TRAINING_COMPLETED_AT = Column(
         "home_safety_and_injury_prevention_training_completed_at", datetime_column
     )
-<<<<<<< HEAD
     LINK_ID = Column("link_id")
-=======
     PDIS_FIRST_AID_CPR_COMPLETED_AT = Column("pdis_first_aid_cpr_completed_at", datetime_column)
     PDIS_STANDARD_PRECAUTIONS_COMPLETED_AT = Column("pdis_standard_precautions_completed_at", datetime_column)
     PDIS_PREVENTING_CHILD_ABUSE_COMPLETED_AT = Column("pdis_preventing_child_abuse_completed_at", datetime_column)
@@ -146,7 +144,6 @@
     PDIS_MEDICATION_ADMINISTRATION_PART_ONE_COMPLETED_AT = Column(
         "pdis_medication_administration_part_one_completed_at", datetime_column
     )
->>>>>>> b3a94549
 
 
 class ProviderChildMapping(Table):
