from flask import current_app
from postgrest import SyncRequestBuilder, SyncSelectRequestBuilder

from app.supabase.columns import (
    Column,
    Language,
    ProviderType,
    Status,
    date_column,
    datetime_column,
    enum_column,
)
from app.supabase.helpers import cols


class Table:
    TABLE_NAME = ""
    ID = Column("id")

    @classmethod
    def query(cls) -> SyncRequestBuilder:
        return current_app.supabase_client.table(cls.TABLE_NAME)

    @classmethod
    def join(cls, *columns: str):
        return f"{cls.TABLE_NAME}({cols(*columns)})"

    @classmethod
    def select_by_id(cls, columns: str, id: int) -> SyncSelectRequestBuilder:
        return cls.query().select(columns).eq(cls.ID, id).maybe_single()

    @classmethod
    def unwrap(cls, data: dict):
        return data[cls.TABLE_NAME]

    @classmethod
    def find_by_id(cls, data: list[dict], id: str):
        for row in data:
            if cls.ID(row) == id:
                return row

        return None


class Family(Table):
    TABLE_NAME = "family"

    CREATED_AT = Column("created_at", datetime_column)
    REFERRED_BY = Column("referred_by")
    SIZE = Column("size", int)
    YEARLY_INCOME = Column("yearly_income", float)
    ZIP = Column("zip")
    LANGUAGE = Column("language", enum_column(Language))


class Guardian(Table):
    TABLE_NAME = "guardian"

    CREATED_AT = Column("created_at", datetime_column)
    TYPE = Column("type")
    FIRST_NAME = Column("first_name")
    LAST_NAME = Column("last_name")
    EMAIL = Column("email")
    PHONE_NUMBER = Column("phone_number")
    ADDRESS_1 = Column("address_1")
    ADDRESS_2 = Column("address_2")
    CITY = Column("city")
    STATE = Column("state")
    ZIP = Column("zip")

    # Foreign keys
    FAMILY_ID = Column("family", int)

    @classmethod
    def get_primary_guardian(cls, data: list[dict]) -> dict:
        for g in data:
            if cls.TYPE(g).lower() == "primary":
                return g

        return None


class Child(Table):
    TABLE_NAME = "child"

    CREATED_AT = Column("created_at", datetime_column)
    FIRST_NAME = Column("first_name")
    MIDDLE_NAME = Column("middle_name")
    LAST_NAME = Column("last_name")
    DATE_OF_BIRTH = Column("dob", date_column)
    MONTHLY_ALLOCATION = Column("monthly_allocation", float)
    PRORATED_ALLOCATION = Column("prorated_allocation", float)
    STATUS = Column("status", enum_column(Status))
    PAYMENT_ENABLED = Column("payment_enabled", bool)

    # Foreign keys
    FAMILY_ID = Column("family_id")

    @classmethod
    def select_by_family_id(cls, columns: str, family_id: int) -> SyncSelectRequestBuilder:
        return cls.query().select(columns).eq(cls.FAMILY_ID, family_id)


class Provider(Table):
    TABLE_NAME = "provider"

    CREATED_AT = Column("created_at", datetime_column)
    NAME = Column("name")
    FIRST_NAME = Column("first_name")
    LAST_NAME = Column("last_name")
    EMAIL = Column("email")
    PHONE_NUMBER = Column("phone")
    STATUS = Column("status", enum_column(Status))
    TYPE = Column("type", enum_column(ProviderType))
    PAYMENT_ENABLED = Column("payment_enabled", bool)
    ADDRESS_1 = Column("care_location_address_1")
    ADDRESS_2 = Column("care_location_address_2")
    CITY = Column("care_location_city")
    STATE = Column("care_location_state")
    ZIP = Column("care_location_zip")
<<<<<<< HEAD
    LANGUAGE = Column("preferred_language", enum_column(Language))
=======
    PREFERRED_LANGUAGE = Column("preferred_language", enum_column(Language))
>>>>>>> e1b0ee97
    CPR_CERTIFIED = Column("cpr_certified")
    CPR_TRAINING_LINK = Column("cpr_training_link")
    CPR_ONLINE_TRAINING_COMPLETED_AT = Column("cpr_online_training_completed_at", datetime_column)
    CHILD_SAFETY_MODULE_TRAINING_COMPLETED_AT = Column("child_safety_module_training_completed_at", datetime_column)
    SAFE_SLEEP_FOR_INFANTS_TRAINING_COMPLETED_AT = Column(
        "safe_sleep_for_infants_training_completed_at", datetime_column
    )
    HOME_SAFETY_AND_INJURY_PREVENTION_TRAINING_COMPLETED_AT = Column(
        "home_safety_and_injury_prevention_training_completed_at", datetime_column
    )
    PDIS_FIRST_AID_CPR_COMPLETED_AT = Column("pdis_first_aid_cpr_completed_at", datetime_column)
    PDIS_STANDARD_PRECAUTIONS_COMPLETED_AT = Column("pdis_standard_precautions_completed_at", datetime_column)
    PDIS_PREVENTING_CHILD_ABUSE_COMPLETED_AT = Column("pdis_preventing_child_abuse_completed_at", datetime_column)
    PDIS_INFANT_SAFE_SLEEP_COMPLETED_AT = Column("pdis_infant_safe_sleep_completed_at", datetime_column)
    PDIS_EMERGENCY_PREPAREDNESS_COMPLETED_AT = Column("pdis_emergency_preparedness_completed_at", datetime_column)
    PDIS_INJURY_PREVENTION_COMPLETED_AT = Column("pdis_injury_prevention_completed_at", datetime_column)
    PDIS_PREVENTING_SHAKEN_BABY_COMPLETED_AT = Column("pdis_preventing_shaken_baby_completed_at", datetime_column)
    PDIS_RECOGNIZING_IMPACT_OF_BIAS_COMPLETED_AT = Column(
        "pdis_recognizing_impact_of_bias_completed_at", datetime_column
    )
    PDIS_MEDICATION_ADMINISTRATION_PART_ONE_COMPLETED_AT = Column(
        "pdis_medication_administration_part_one_completed_at", datetime_column
    )


class ProviderChildMapping(Table):
    TABLE_NAME = "provider_child_mapping"

    CREATED_AT = Column("created_at", datetime_column)
    PROVIDER_ID = Column("provider_id")
    CHILD_ID = Column("child_id")<|MERGE_RESOLUTION|>--- conflicted
+++ resolved
@@ -118,11 +118,7 @@
     CITY = Column("care_location_city")
     STATE = Column("care_location_state")
     ZIP = Column("care_location_zip")
-<<<<<<< HEAD
-    LANGUAGE = Column("preferred_language", enum_column(Language))
-=======
     PREFERRED_LANGUAGE = Column("preferred_language", enum_column(Language))
->>>>>>> e1b0ee97
     CPR_CERTIFIED = Column("cpr_certified")
     CPR_TRAINING_LINK = Column("cpr_training_link")
     CPR_ONLINE_TRAINING_COMPLETED_AT = Column("cpr_online_training_completed_at", datetime_column)
