--- conflicted
+++ resolved
@@ -1,9 +1,5 @@
 import zoneinfo
-<<<<<<< HEAD
-from datetime import datetime
-=======
 from datetime import date, datetime
->>>>>>> 10290999
 from datetime import time as dt_time
 from datetime import timedelta, timezone
 from decimal import Decimal
@@ -121,11 +117,6 @@
 
     # Soft delete
     deleted_at = db.Column(db.DateTime(timezone=True), nullable=True)
-<<<<<<< HEAD
-
-    locked_date = db.Column(db.DateTime(timezone=True), nullable=False)
-=======
->>>>>>> 10290999
 
     __table_args__ = (
         # Prevent duplicate care days for same allocation/provider/date (including soft deleted)
@@ -155,7 +146,6 @@
         return self.last_submitted_at is None
 
     @property
-<<<<<<< HEAD
     def is_submitted_and_paid(self):
         """Check if this care day has been submitted and payment processed"""
         if self.last_submitted_at is None:
@@ -167,11 +157,11 @@
 
         # Fallback: legacy flag (for transition period from old batch system)
         return self.payment_distribution_requested
-=======
+
+    @property
     def locked_date(self):
         """Calculate the locked date for this care day"""
         return calculate_week_lock_date(self.date)
->>>>>>> 10290999
 
     @property
     def is_locked(self):
@@ -183,14 +173,7 @@
         business_tz = zoneinfo.ZoneInfo(BUSINESS_TIMEZONE)
         now_business = datetime.now(business_tz)
 
-<<<<<<< HEAD
-        # Convert locked_date to business timezone for comparison
-        locked_date_business = self.locked_date.astimezone(business_tz)
-
-        return now_business > locked_date_business
-=======
         return now_business > self.locked_date
->>>>>>> 10290999
 
     @property
     def is_deleted(self):
@@ -264,22 +247,6 @@
                 child_id=allocation.google_sheets_child_id,
             ),
         )
-<<<<<<< HEAD
-        # Calculate and set locked_date
-        days_since_monday = care_date.weekday()
-        monday = care_date - timedelta(days=days_since_monday)
-
-        # Create timezone-aware locked_date in business timezone
-        business_tz = zoneinfo.ZoneInfo(BUSINESS_TIMEZONE)
-        calculated_locked_date = datetime.combine(monday, dt_time(23, 59, 59), tzinfo=business_tz)
-
-        # Prevent creating a care day that would be locked (using business timezone)
-        now_business = datetime.now(business_tz)
-        if now_business > calculated_locked_date:
-            raise ValueError("Cannot create a care day that would be locked.")
-
-=======
->>>>>>> 10290999
         # Create new care day
         care_day = AllocatedCareDay(
             care_month_allocation_id=allocation.id,
