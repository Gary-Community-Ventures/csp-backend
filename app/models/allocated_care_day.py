import zoneinfo
from datetime import date, datetime
from datetime import time as dt_time
from datetime import timedelta, timezone
from decimal import Decimal
from typing import Optional

from ..config import BUSINESS_TIMEZONE
from ..enums.care_day_type import CareDayType
from ..extensions import db
from .mixins import TimestampMixin
from .month_allocation import MonthAllocation
from .utils import get_care_day_cost


def calculate_week_lock_date(date_in_week: Optional[date]) -> Optional[datetime]:
    """Calculate the lock date for any date in a week.

    Returns Monday at 23:59:59 (business timezone) of the week containing the given date.
    Care days are locked after this time passes.

    Args:
        date_in_week: Any date object within the week (must be date, not datetime)

    Returns:
        datetime: Monday at 23:59:59 of that week in business timezone

    Raises:
        TypeError: If date_in_week is a datetime object instead of a date
    """
    if not date_in_week:
        return None

    # Ensure we're working with a date object, not a datetime
    # Note: datetime is a subclass of date, so we check for datetime first
    if isinstance(date_in_week, datetime):
        raise TypeError(
            f"calculate_week_lock_date expects a date object, not datetime. "
            f"Got {type(date_in_week).__name__}. "
            f"Use .date() to extract the date from a datetime object."
        )

    # Calculate Monday of the week containing this date
    days_since_monday = date_in_week.weekday()
    monday = date_in_week - timedelta(days=days_since_monday)

    # Create timezone-aware locked_date in business timezone (Monday at 23:59:59)
    business_tz = zoneinfo.ZoneInfo(BUSINESS_TIMEZONE)
    return datetime.combine(monday, dt_time(23, 59, 59), tzinfo=business_tz)


def get_locked_until_date() -> date:
    """Calculate the last date (inclusive) for which newly created care days would be immediately locked.

    This uses business timezone to determine whether we've passed the current week's lock time.

    Returns:
        date: Sunday of previous week if before Monday 23:59:59,
              Sunday of current week if after Monday 23:59:59
    """
    business_tz = zoneinfo.ZoneInfo(BUSINESS_TIMEZONE)
    now_business = datetime.now(business_tz)
    today_business = now_business.date()

    # Get the lock date for the current week
    current_week_lock_date = calculate_week_lock_date(today_business)

    # Calculate current Monday
    current_monday = today_business - timedelta(days=today_business.weekday())

    if now_business > current_week_lock_date:
        # Past Monday 23:59:59 - all days in current week are locked
        return current_monday + timedelta(days=6)  # Sunday of current week
    else:
        # Before Monday 23:59:59 - days up to previous Sunday are locked
        return current_monday - timedelta(days=1)  # Sunday of previous week


class AllocatedCareDay(db.Model, TimestampMixin):
    """Individual allocated care day"""

    id = db.Column(db.Integer, primary_key=True)

    # Relationships
    care_month_allocation_id = db.Column(db.Integer, db.ForeignKey("month_allocation.id"), nullable=False)
    care_month_allocation = db.relationship(
        "MonthAllocation",
        back_populates="care_days",
        foreign_keys=[care_month_allocation_id],
    )
    month_allocation_with_deleted = db.relationship(
        "MonthAllocation",
        back_populates="all_care_days",
        foreign_keys=[care_month_allocation_id],
        overlaps="care_days,care_month_allocation",
    )

    # Care day details
    date = db.Column(db.Date, nullable=False, index=True)
    type = db.Column(db.Enum(CareDayType), nullable=False)

    # Calculated fields
    amount_cents = db.Column(db.Integer, nullable=False)

    # Provider info
    provider_google_sheets_id = db.Column(db.String(64), nullable=False, index=True)

    # Payment tracking
    payment_id = db.Column(
        db.UUID(as_uuid=True), db.ForeignKey("payment.id", name="fk_allocated_care_day_payment_id"), nullable=True
    )
    payment = db.relationship("Payment", back_populates="allocated_care_days")

    # Status tracking
    payment_distribution_requested = db.Column(db.Boolean, default=False)
    last_submitted_at = db.Column(db.DateTime(timezone=True), nullable=True)

    # Soft delete
    deleted_at = db.Column(db.DateTime(timezone=True), nullable=True)

    __table_args__ = (
        # Prevent duplicate care days for same allocation/provider/date (including soft deleted)
        db.UniqueConstraint(
            "care_month_allocation_id",
            "provider_google_sheets_id",
            "date",
            name="unique_allocation_provider_date",
        ),
    )

    @property
    def day_count(self):
        """Return the day count based on type"""
        return Decimal("1.0") if self.type == CareDayType.FULL_DAY else Decimal("0.5")

    @property
    def needs_resubmission(self):
        """Check if day was modified after last submission"""
        if not self.last_submitted_at:
            return True  # Never submitted
        return self.updated_at > self.last_submitted_at

    @property
    def is_new(self):
        """Check if this is a brand new day since last submission"""
        return self.last_submitted_at is None

    @property
<<<<<<< HEAD
    def is_submitted_and_paid(self):
        """Check if this care day has been submitted and payment processed"""
        if self.last_submitted_at is None:
            return False

        # Primary check: actual payment exists and succeeded
        if self.payment and self.payment.has_successful_attempt:
            return True

        # Fallback: legacy flag (for transition period from old batch system)
        return self.payment_distribution_requested

    @property
=======
>>>>>>> 9066b27f
    def locked_date(self):
        """Calculate the locked date for this care day"""
        return calculate_week_lock_date(self.date)

    @property
    def is_locked(self):
        """Check if this care day is locked"""
        if not self.locked_date:
            return False

        # Use business timezone for logic
        business_tz = zoneinfo.ZoneInfo(BUSINESS_TIMEZONE)
        now_business = datetime.now(business_tz)

        return now_business > self.locked_date

    @property
    def is_deleted(self):
        """Check if this care day is soft deleted"""
        return self.deleted_at is not None

    def soft_delete(self):
        """Soft delete this care day"""
        self.deleted_at = datetime.now(timezone.utc)
        db.session.commit()

    def restore(self):
        """Restore a soft deleted care day"""
        self.deleted_at = None
        db.session.commit()

    def mark_as_submitted(self):
        """Mark this day as submitted to provider"""
        self.last_submitted_at = datetime.now(timezone.utc)

    @staticmethod
    def create_care_day(
        allocation: "MonthAllocation",
        provider_id: str,
        care_date: date,
        day_type: CareDayType,
    ):
        """Create a new care day with proper validation"""
        # Prevent creating care days in the past (using business timezone)
        business_tz = zoneinfo.ZoneInfo(BUSINESS_TIMEZONE)
        today_business = datetime.now(business_tz).date()
        if care_date < today_business:
            raise ValueError("Cannot create a care day in the past.")

        # Check if allocation can handle this care day
        if not allocation.can_add_care_day(day_type, provider_id=provider_id):
            raise ValueError("Adding this care day would exceed monthly allocation")

        # Check for existing care day on this date
        existing = AllocatedCareDay.query.filter_by(
            care_month_allocation_id=allocation.id,
            date=care_date,
            provider_google_sheets_id=provider_id,
        ).first()

        if existing and not existing.is_deleted:
            raise ValueError("Care day already exists for this date")

        # If there's a soft-deleted one, restore and update it
        if existing and existing.is_deleted:
            existing.restore()
            existing.type = day_type
            existing.provider_google_sheets_id = provider_id
            existing.amount_cents = get_care_day_cost(
                day_type,
                provider_id=provider_id,
                child_id=allocation.google_sheets_child_id,
            )
            db.session.commit()
            return existing

        # Create new care day
        care_day = AllocatedCareDay(
            care_month_allocation_id=allocation.id,
            provider_google_sheets_id=provider_id,
            date=care_date,
            type=day_type,
            amount_cents=get_care_day_cost(
                day_type,
                provider_id=provider_id,
                child_id=allocation.google_sheets_child_id,
            ),
        )
        # Create new care day
        care_day = AllocatedCareDay(
            care_month_allocation_id=allocation.id,
            provider_google_sheets_id=provider_id,
            date=care_date,
            type=day_type,
            amount_cents=get_care_day_cost(
                day_type,
                provider_id=provider_id,
                child_id=allocation.google_sheets_child_id,
            ),
        )

        # Prevent creating a care day that would be locked (using business timezone)
        business_tz = zoneinfo.ZoneInfo(BUSINESS_TIMEZONE)
        now_business = datetime.now(business_tz)
        if now_business > care_day.locked_date:
            raise ValueError("Cannot create a care day that would be locked.")

        db.session.add(care_day)
        db.session.commit()
        return care_day

    def to_dict(self):
        """Returns a dictionary representation of the AllocatedCareDay."""
        return {
            "id": self.id,
            "care_month_allocation_id": self.care_month_allocation_id,
            "date": self.date.isoformat(),
            "type": self.type,
            "amount_cents": self.amount_cents,
            "day_count": self.day_count,
            "provider_google_sheets_id": self.provider_google_sheets_id,
            "payment_distribution_requested": self.payment_distribution_requested,
            "last_submitted_at": (self.last_submitted_at.isoformat() if self.last_submitted_at else None),
            "deleted_at": self.deleted_at.isoformat() if self.deleted_at else None,
            "created_at": self.created_at.isoformat(),
            "updated_at": self.updated_at.isoformat(),
            "locked_date": self.locked_date.isoformat() if self.locked_date else None,
            "is_locked": self.is_locked,
            "is_deleted": self.is_deleted,
            "needs_resubmission": self.needs_resubmission,
            "is_new": self.is_new,
            "delete_not_submitted": self.delete_not_submitted,
            "status": self.status,
        }

    @property
    def status(self):
        if self.delete_not_submitted:
            return "delete_not_submitted"
        if self.is_deleted:
            return "deleted"
        if self.is_new:
            return "new"
        if self.needs_resubmission:
            return "needs_resubmission"
        if self.last_submitted_at:
            return "submitted"
        return "unknown"

    @property
    def delete_not_submitted(self):
        """Check if this care day is previously submitted deleted but not submitted again"""
        return self.is_deleted and self.last_submitted_at is not None and self.last_submitted_at < self.deleted_at

    def __repr__(self):
        return f"<AllocatedCareDay {self.date} {self.type} - Provider {self.provider_google_sheets_id}>"<|MERGE_RESOLUTION|>--- conflicted
+++ resolved
@@ -146,22 +146,6 @@
         return self.last_submitted_at is None
 
     @property
-<<<<<<< HEAD
-    def is_submitted_and_paid(self):
-        """Check if this care day has been submitted and payment processed"""
-        if self.last_submitted_at is None:
-            return False
-
-        # Primary check: actual payment exists and succeeded
-        if self.payment and self.payment.has_successful_attempt:
-            return True
-
-        # Fallback: legacy flag (for transition period from old batch system)
-        return self.payment_distribution_requested
-
-    @property
-=======
->>>>>>> 9066b27f
     def locked_date(self):
         """Calculate the locked date for this care day"""
         return calculate_week_lock_date(self.date)
