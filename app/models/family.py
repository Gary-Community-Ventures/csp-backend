--- conflicted
+++ resolved
@@ -9,18 +9,6 @@
 
     def __repr__(self):
         return f"<Family {self.id} - Google Sheet ID: {self.google_sheet_id}>"
-<<<<<<< HEAD
-
-    def to_dict(self):
-        return {
-            "id": self.id,
-            "created_at": self.created_at.isoformat(),
-            "updated_at": self.updated_at.isoformat(),
-            "google_sheet_id": self.google_sheet_id,
-        }
-=======
-    
->>>>>>> 065906dd
 
     @staticmethod
     def from_dict(data):
