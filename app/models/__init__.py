--- conflicted
+++ resolved
@@ -1,10 +1,7 @@
 from .allocated_care_day import AllocatedCareDay
-<<<<<<< HEAD
 from .attendance import Attendance
-=======
 from .allocated_lump_sum import AllocatedLumpSum
 from .family_invitation import FamilyInvitation
->>>>>>> 15c73871
 from .month_allocation import MonthAllocation
 from .payment_rate import PaymentRate
 from .payment_request import PaymentRequest
@@ -17,9 +14,6 @@
     "MonthAllocation",
     "PaymentRate",
     "ProviderInvitation",
-<<<<<<< HEAD
     "Attendance",
-=======
     "FamilyInvitation",
->>>>>>> 15c73871
 ]