--- conflicted
+++ resolved
@@ -1,30 +1,17 @@
-<<<<<<< HEAD
-import zoneinfo
-from datetime import datetime, timedelta
+from datetime import timedelta
 
 from flask import current_app
 
-from app.config import (
-    BUSINESS_TIMEZONE,
-    DAYS_TO_NEXT_MONTH,
-=======
-from datetime import timedelta
-
-from flask import current_app
-
-from app.constants import (
->>>>>>> 40bb81a7
-    MAX_ALLOCATION_AMOUNT_CENTS,
-)
+from app.constants import MAX_ALLOCATION_AMOUNT_CENTS
 from app.sheets.mappings import (
     ChildColumnNames,
     get_child,
     get_children,
 )
+from app.utils.date_utils import get_current_month_start, get_next_month_start
 
 from ..enums.care_day_type import CareDayType
 from ..extensions import db
-from ..utils.date_utils import get_current_month_start, get_next_month_start
 from .mixins import TimestampMixin
 from .utils import get_care_day_cost
 
@@ -130,20 +117,6 @@
         # Normalize to first of month
         month_start = month_date.replace(day=1)
 
-<<<<<<< HEAD
-        # Prevent creating allocations for past months (using business timezone)
-        business_tz = zoneinfo.ZoneInfo(BUSINESS_TIMEZONE)
-        today_business = datetime.now(business_tz).date()
-        if month_start < today_business.replace(day=1):
-            raise ValueError(f"Cannot create allocation for a past month. {today_business} vs {month_start}")
-
-        # Prevent creating allocations for months more than one month in the future
-        current_month_start = today_business.replace(day=1)
-        next_month_start = (current_month_start + timedelta(days=DAYS_TO_NEXT_MONTH)).replace(
-            day=1
-        )  # Get first day of next month
-
-=======
         # Prevent creating allocations for past months
         current_month_start = get_current_month_start()
         if month_start < current_month_start:
@@ -151,7 +124,6 @@
 
         # Prevent creating allocations for months more than one month in the future
         next_month_start = get_next_month_start()
->>>>>>> 40bb81a7
         if month_start > next_month_start:
             raise ValueError(f"Cannot create allocation for a month more than one month in the future.")
 
@@ -173,16 +145,7 @@
                     f"of ${MAX_ALLOCATION_AMOUNT_CENTS / 100:.2f} for child {child_id}"
                 )
 
-<<<<<<< HEAD
-            transaction = current_app.payment_service.allocate_funds_to_family(
-                child_external_id=child_id, amount=allocation_cents, date=month_start
-            )
-            if not transaction or not transaction.transfer or not transaction.transfer.id:
-                raise RuntimeError(f"Failed to allocate funds to family for child {child_id}: {transaction}")
-
-=======
             # Create new allocation
->>>>>>> 40bb81a7
             allocation = MonthAllocation(
                 google_sheets_child_id=child_id,
                 date=month_start,
