--- conflicted
+++ resolved
@@ -352,8 +352,6 @@
     )
 
 
-<<<<<<< HEAD
-=======
 def send_new_payment_rate_email(provider_id: str, child_id: str, half_day_rate_cents: int, full_day_rate_cents: int):
     from_email, to_emails = get_internal_emails()
 
@@ -392,7 +390,6 @@
     )
 
 
->>>>>>> 40bb81a7
 def send_payment_notification(
     provider_id: str,
     child_id: str,
