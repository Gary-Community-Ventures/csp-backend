--- conflicted
+++ resolved
@@ -75,8 +75,6 @@
     return from_email, to_emails
 
 
-<<<<<<< HEAD
-=======
 @dataclass
 class SystemMessageRow:
     title: str
@@ -162,7 +160,6 @@
     )
 
 
->>>>>>> e4c8c8e0
 def send_add_licensed_provider_email(
     license_number: str,
     provider_name: str,
