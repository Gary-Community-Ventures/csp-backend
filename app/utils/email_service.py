from typing import Union, List

import sys
import traceback

from flask import current_app
from flask.json import provider
from sendgrid import SendGridAPIClient
from sendgrid.helpers.mail import Mail

from app.sheets.helpers import KeyMap
from app.sheets.mappings import ChildColumnNames


def send_email(from_email: str, to_emails: Union[str, List[str]], subject: str, html_content: str) -> bool:
    """
    Send an email using SendGrid.

    :param from_email: Sender's email address.
    :param to_email: Recipient's email address.
    :param subject: Subject of the email.
    :param html_content: HTML content of the email.
    :return: True if the email was sent successfully, False otherwise.
    """
    try:
        envirnment = current_app.config.get("FLASK_ENV", "development")

        # Add environment prefix to subject for non-production environments
        subject_prefix = ""
        if envirnment != "production":
            subject_prefix = f"[{envirnment.upper()}] "

        message = Mail(
            from_email=from_email,
            to_emails=to_emails,
            subject=f"{subject_prefix}{subject}",
            html_content=html_content,
        )

        sendgrid_client = SendGridAPIClient(current_app.config.get("SENDGRID_API_KEY"))
        response = sendgrid_client.send(message)
        current_app.logger.info(f"SendGrid email sent with status code: {response.status_code}")
        return True

    except Exception as e:
        exc_type, exc_value, _ = sys.exc_info()
        exc_traceback = traceback.format_exc()
        current_app.logger.error(
            f"Error sending email: {e}",
            extra={
                "exc_traceback": exc_traceback,
                "exc_type": exc_type,
                "exc_value": exc_value,
                "environment": envirnment,
                "from_email": from_email,
                "to_emails": to_emails,
                "subject": subject,
                "html_content": html_content,
                "e.body": getattr(e, "body", None),
            },
        )
        current_app.logger.error(exc_traceback)
        return False


def get_internal_emails() -> tuple[str, list[str]]:
    # Ensure email addresses are strings
    from_email = str(current_app.config.get("PAYMENT_REQUEST_SENDER_EMAIL"))
    to_emails = current_app.config.get("PAYMENT_REQUEST_RECIPIENT_EMAILS", [])

    # Filter out empty strings from the list (in case of trailing commas in env var)
    to_emails = [email.strip() for email in to_emails if email.strip()]

    return from_email, to_emails


def send_payment_request_email(
    provider_name: str,
    google_sheets_provider_id: int,
    child_first_name: str,
    child_last_name: str,
    google_sheets_child_id: int,
    amount_in_cents: int,
    hours: float,
) -> bool:
    amount_dollars = amount_in_cents / 100

    from_email, to_emails = get_internal_emails()

    current_app.logger.info(
        f"Sending payment request email to {to_emails} for provider ID: {google_sheets_provider_id} from child ID: {google_sheets_child_id}"
    )

    html_content = f"""
    <html>
        <body>
            <h2>Payment Request Notification</h2>
            <p>Hello,</p>
            <p>A new payment request has been submitted through your payment system:</p>
            <table style="border-collapse: collapse; width: 100%; margin: 20px 0;">
                <tr style="background-color: #f2f2f2;">
                    <td style="padding: 10px; border: 1px solid #ddd;"><strong>Provider Name:</strong></td>
                    <td style="padding: 10px; border: 1px solid #ddd;">{provider_name} (ID: {google_sheets_provider_id})</td>
                </tr>
                <tr>
                    <td style="padding: 10px; border: 1px solid #ddd;"><strong>Child Name:</strong></td>
                    <td style="padding: 10px; border: 1px solid #ddd;">{child_first_name} {child_last_name} (ID: {google_sheets_child_id})</td>
                </tr>
                <tr style="background-color: #f2f2f2;">
                    <td style="padding: 10px; border: 1px solid #ddd;"><strong>Amount:</strong></td>
                    <td style="padding: 10px; border: 1px solid #ddd;">${amount_dollars:.2f}</td>
                </tr>
                <tr>
                    <td style="padding: 10px; border: 1px solid #ddd;"><strong>Hours:</strong></td>
                    <td style="padding: 10px; border: 1px solid #ddd;">{hours}</td>
                </tr>
            </table>
            <p>Please process this payment request at your earliest convenience.</p>
            <p>Best regards,<br>Your Payment System</p>
            <p>
                <a href="https://www.espn.com/nfl/story/_/id/45711952/2025-nfl-roster-ranking-starting-lineups-projection-32-teams" style="color: #0066cc; text-decoration: underline;">
                P.S. Check out the Saints Power Rankings
                </a>
            </p>
            <hr>
            <p style="font-size: 12px; color: #666;">This is an automated notification from your payment request system.</p>
        </body>
    </html>
    """

    return send_email(
        from_email=from_email,
        to_emails=to_emails,
        subject="New Payment Request Notification",
        html_content=html_content,
    )

<<<<<<< HEAD
def send_submission_notification(provider_id, child_id, new_days, modified_days, removed_days):
    """Placeholder for sending submission notification email."""
    current_app.logger.info(f"Sending submission notification for provider {provider_id}, child {child_id}")
    current_app.logger.info(f"New days: {new_days}")
    current_app.logger.info(f"Modified days: {modified_days}")
    current_app.logger.info(f"Removed days: {removed_days}")
    return True
=======

def send_add_licensed_provider_email(
    license_number: str,
    provider_name: str,
    parent_name: str,
    parent_id: int,
    children: list[KeyMap],
):
    from_email, to_emails = get_internal_emails()

    current_app.logger.info(
        f"Sending add license provider request email to {to_emails} for family ID: {parent_id} for provider: {provider_name} fro children: {[child.get(ChildColumnNames.FIRST_NAME) + ' ' + child.get(ChildColumnNames.LAST_NAME) for child in children]}"
    )

    html_child_rows: list[str] = []
    for child in children:
        html_child_rows.append(
            f"""
            <tr{' style="background-color: #f2f2f2;"' if len(html_child_rows) % 2 == 0 else ""}>
                <td style="padding: 10px; border: 1px solid #ddd;"><strong>Child Name:</strong></td>
                <td style="padding: 10px; border: 1px solid #ddd;">{child.get(ChildColumnNames.FIRST_NAME)} {child.get(ChildColumnNames.LAST_NAME)}</td>
            </tr>"""
        )

    html_content = f"""
    <html>
        <body>
            <h2>Add Licensed Provider Request Notification</h2>
            <p>Hello,</p>
            <p>A new licensed provider request has been submitted:</p>
            <table style="border-collapse: collapse; width: 100%; margin: 20px 0;">
                <tr style="background-color: #f2f2f2;">
                    <td style="padding: 10px; border: 1px solid #ddd;"><strong>License Number:</strong></td>
                    <td style="padding: 10px; border: 1px solid #ddd;">{license_number}</td>
                </tr>
                <tr>
                    <td style="padding: 10px; border: 1px solid #ddd;"><strong>Provider Name:</strong></td>
                    <td style="padding: 10px; border: 1px solid #ddd;">{provider_name}</td>
                </tr>
                <tr style="background-color: #f2f2f2;">
                    <td style="padding: 10px; border: 1px solid #ddd;"><strong>Parent Name:</strong></td>
                    <td style="padding: 10px; border: 1px solid #ddd;">{parent_name}</td>
                </tr>
                <tr>
                    <td style="padding: 10px; border: 1px solid #ddd;"><strong>Parent ID:</strong></td>
                    <td style="padding: 10px; border: 1px solid #ddd;">{parent_id}</td>
                </tr>
                {"".join(html_child_rows)}
            </table>
            <p>
                <a href="https://www.espn.com/nfl/story/_/id/45711952/2025-nfl-roster-ranking-starting-lineups-projection-32-teams" style="color: #0066cc; text-decoration: underline;">            
                P.S. Check out the Saints Power Rankings
                </a>
            </p>
            <hr>
            <p style="font-size: 12px; color: #666;">This is an automated notification from the LaLa app system.</p>
        </body>
    </html>
    """

    return send_email(
        from_email=from_email,
        to_emails=to_emails,
        subject="New Add Licensed Provider Request Notification",
        html_content=html_content,
    )
>>>>>>> 79be5de8
<|MERGE_RESOLUTION|>--- conflicted
+++ resolved
@@ -135,15 +135,6 @@
         html_content=html_content,
     )
 
-<<<<<<< HEAD
-def send_submission_notification(provider_id, child_id, new_days, modified_days, removed_days):
-    """Placeholder for sending submission notification email."""
-    current_app.logger.info(f"Sending submission notification for provider {provider_id}, child {child_id}")
-    current_app.logger.info(f"New days: {new_days}")
-    current_app.logger.info(f"Modified days: {modified_days}")
-    current_app.logger.info(f"Removed days: {removed_days}")
-    return True
-=======
 
 def send_add_licensed_provider_email(
     license_number: str,
@@ -210,4 +201,11 @@
         subject="New Add Licensed Provider Request Notification",
         html_content=html_content,
     )
->>>>>>> 79be5de8
+
+def send_submission_notification(provider_id, child_id, new_days, modified_days, removed_days):
+    """Placeholder for sending submission notification email."""
+    current_app.logger.info(f"Sending submission notification for provider {provider_id}, child {child_id}")
+    current_app.logger.info(f"New days: {new_days}")
+    current_app.logger.info(f"Modified days: {modified_days}")
+    current_app.logger.info(f"Removed days: {removed_days}")
+    return True