--- conflicted
+++ resolved
@@ -55,13 +55,6 @@
     all_children_data = get_children()
     all_providers_data = get_providers()
 
-<<<<<<< HEAD
-=======
-    print(f"Processing payments for {len(grouped_care_days)} provider-child groups.")
-    print("-" * 60)
-    print(grouped_care_days)
-
->>>>>>> 40bb81a7
     for (provider_id, child_id), days in grouped_care_days.items():
         provider_data = get_provider(provider_id, all_providers_data)
         child_data = get_child(child_id, all_children_data)
@@ -87,11 +80,6 @@
 
         # Process payment using the PaymentService
         month_allocation = days[0].care_month_allocation  # All care days belong to same month allocation
-<<<<<<< HEAD
-=======
-        print(f"Processing payment for provider {provider_id} and child {child_id}...")
-        print(f"Allocated care days: {days}")
->>>>>>> 40bb81a7
         payment_successful = payment_service.process_payment(
             external_provider_id=provider_id,
             external_child_id=child_id,
