--- conflicted
+++ resolved
@@ -58,14 +58,8 @@
                 Provider.join(
                     Provider.ID,
                     Provider.STATUS,
-<<<<<<< HEAD
                     Provider.PAYMENT_ENABLED,
                     Provider.TYPE,
-=======
-                    Provider.EMAIL,
-                    Provider.PHONE_NUMBER,
-                    Provider.PREFERRED_LANGUAGE,
->>>>>>> e1b0ee97
                 ),
                 Family.join(
                     Family.ID,
@@ -98,75 +92,6 @@
     db.session.commit()
     app.logger.info("create_attendance: Finished attendance creation.")
 
-<<<<<<< HEAD
-=======
-    domain = current_app.config.get("FRONTEND_DOMAIN")
-
-    provider_link = f"{domain}/provider/attendance"
-
-    bulk_emails: list[BulkEmailData] = []
-    bulk_sms: list[BulkSmsData] = []
-    for provider in providers.values():
-        message_data = provider_message(Provider.NAME(provider), provider_link, Provider.PREFERRED_LANGUAGE(provider))
-
-        bulk_emails.append(
-            BulkEmailData(
-                email=Provider.EMAIL(provider),
-                subject=message_data.subject,
-                html_content=message_data.email,
-                context_data={
-                    "provider_id": Provider.ID(provider),
-                    "provider_name": Provider.NAME(provider),
-                    "provider_language": Provider.PREFERRED_LANGUAGE(provider),
-                    "recipient_type": "provider",
-                    "reminder_date": last_week_date.isoformat(),
-                },
-            )
-        )
-
-        bulk_sms.append(
-            BulkSmsData(
-                phone_number="+1" + Provider.PHONE_NUMBER(provider),
-                message=message_data.sms,
-                lang=Provider.LANGUAGE(provider),
-            )
-        )
-
-    family_link = f"{domain}/family/attendance"
-    for family in families.values():
-        guardian = Guardian.get_primary_guardian(Guardian.unwrap(family))
-        message_data = family_message(Guardian.FIRST_NAME(guardian), family_link, Family.LANGUAGE(family))
-
-        bulk_emails.append(
-            BulkEmailData(
-                email=Guardian.EMAIL(guardian),
-                subject=message_data.subject,
-                html_content=message_data.email,
-                context_data={
-                    "family_id": Family.ID(family),
-                    "guardian_id": Guardian.ID(guardian),
-                    "guardian_name": Guardian.FIRST_NAME(guardian),
-                    "family_language": Family.LANGUAGE(family),
-                    "recipient_type": "guardian",
-                    "reminder_date": last_week_date.isoformat(),
-                },
-            )
-        )
-
-        bulk_sms.append(
-            BulkSmsData(
-                phone_number="+1" + Guardian.PHONE_NUMBER(guardian),
-                message=message_data.sms,
-                lang=Family.LANGUAGE(family),
-            )
-        )
-
-    # Send emails with batch tracking
-    batch_name = f"Attendance Reminder - {last_week_date}"
-    bulk_send_emails(get_from_email_external(), bulk_emails, EmailType.ATTENDANCE_REMINDER, batch_name=batch_name)
-    bulk_send_sms(bulk_sms)
->>>>>>> e1b0ee97
-
 if __name__ == "__main__":
     parser = argparse.ArgumentParser(description="Create attendance records for a given child provider pairs.")
     parser.add_argument(
