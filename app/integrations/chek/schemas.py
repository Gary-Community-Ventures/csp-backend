--- conflicted
+++ resolved
@@ -78,19 +78,12 @@
 class CardCreateResponse(BaseModel):
     """Response from the new card creation endpoint"""
 
-<<<<<<< HEAD
     user: dict[str, Any] = Field(description="User details including balance")
     program: dict[str, Any] = Field(description="Program details including balance")
     card: dict[str, Any] = Field(description="Card details including id, last4, status, type, created")
-    transfer: dict[str, Any] = Field(description="Transfer details including id, amount, created, type")
-=======
-    user: Dict[str, Any] = Field(description="User details including balance")
-    program: Dict[str, Any] = Field(description="Program details including balance")
-    card: Dict[str, Any] = Field(description="Card details including id, last4, status, type, created")
-    transfer: Optional[Dict[str, Any]] = Field(
+    transfer: Optional[dict[str, Any]] = Field(
         default=None, description="Transfer details including id, amount, created, type"
     )
->>>>>>> d1419d7d
 
 
 class DirectPayAccount(BaseModel):
