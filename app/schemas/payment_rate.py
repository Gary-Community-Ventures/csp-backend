--- conflicted
+++ resolved
@@ -1,12 +1,6 @@
 from pydantic import BaseModel, Field
 
-<<<<<<< HEAD
-CENTS_PER_DOLLAR = 100
-MIN_RATE = 1 * CENTS_PER_DOLLAR
-MAX_RATE = 160 * CENTS_PER_DOLLAR
-=======
 from app.constants import MAX_PAYMENT_RATE, MIN_PAYMENT_RATE
->>>>>>> 40bb81a7
 
 
 class PaymentRateBase(BaseModel):
