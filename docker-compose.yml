--- conflicted
+++ resolved
@@ -34,8 +34,6 @@
     ports:
       - "${POSTGRES_PORT_HOST}:5432"
 
-<<<<<<< HEAD
-=======
   pgadmin:
     image: dpage/pgadmin4
     environment:
@@ -60,7 +58,6 @@
       - postgres
     restart: on-failure
 
->>>>>>> e4c8c8e0
 volumes:
   postgres_data:
   pgadmin_data: