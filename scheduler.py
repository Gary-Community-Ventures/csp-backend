--- conflicted
+++ resolved
@@ -18,11 +18,8 @@
     schedule_monthly_allocation_job,
     schedule_attendance_job,
     schedule_attendance_communications_job,
-<<<<<<< HEAD
     schedule_invite_reminders_job,
-=======
     schedule_payment_reminders_job,
->>>>>>> 70a5decc
 ]
 
 if __name__ == "__main__":
