--- conflicted
+++ resolved
@@ -11,25 +11,19 @@
 )
 from app.jobs.invite_reminder import schedule_invite_reminders_job
 from app.jobs.monthly_allocation_job import schedule_monthly_allocation_job
-<<<<<<< HEAD
 from app.jobs.reclaim_old_allocation_funds import (
     schedule_reclaim_old_allocation_funds_job,
 )
-=======
 from app.jobs.payment_reminders import schedule_payment_reminders_job
->>>>>>> f928f2ca
 from app.utils.redis import create_redis_connection
 
 JOBS = [
     schedule_monthly_allocation_job,
     schedule_attendance_job,
     schedule_attendance_communications_job,
-<<<<<<< HEAD
     schedule_reclaim_old_allocation_funds_job,
-=======
     schedule_invite_reminders_job,
     schedule_payment_reminders_job,
->>>>>>> f928f2ca
 ]
 
 if __name__ == "__main__":
